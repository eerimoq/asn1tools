#include <stdio.h>
#include <stdint.h>
#include <string.h>
#include <math.h>
#include "nala.h"

#include "files/c_source/oer.h"
#include "files/c_source/c_source-minus.h"

#define membersof(a) (sizeof(a) / (sizeof((a)[0])))

static bool fequal(double v1, double v2)
{
    return (fabs(v1 - v2) < 0.000001);
}

TEST(oer_c_source_a)
{
    uint8_t encoded[42];
    struct oer_c_source_a_t decoded;

    /* Encode. */
    decoded.a = -1;
    decoded.b = -2;
    decoded.c = -3;
    decoded.d = -4;
    decoded.e = 1;
    decoded.f = 2;
    decoded.g = 3;
    decoded.h = 4;
    decoded.i = true;
    memset(&decoded.j.buf[0], 5, sizeof(decoded.j.buf));

    memset(&encoded[0], 0, sizeof(encoded));
    ASSERT_EQ(oer_c_source_a_encode(&encoded[0],
                                    sizeof(encoded),
                                    &decoded), sizeof(encoded));
    ASSERT_MEMORY_EQ(&encoded[0],
                     "\xff\xff\xfe\xff\xff\xff\xfd\xff\xff\xff\xff\xff\xff"
                     "\xff\xfc\x01\x00\x02\x00\x00\x00\x03\x00\x00\x00\x00"
                     "\x00\x00\x00\x04\xff\x05\x05\x05\x05\x05\x05\x05\x05"
                     "\x05\x05\x05",
                     sizeof(encoded));

    /* Decode. */
    memset(&decoded, 0, sizeof(decoded));
    ASSERT_EQ(oer_c_source_a_decode(&decoded,
                                    &encoded[0],
                                    sizeof(encoded)), sizeof(encoded));

    ASSERT_EQ(decoded.a, -1);
    ASSERT_EQ(decoded.b, -2);
    ASSERT_EQ(decoded.c, -3);
    ASSERT_EQ(decoded.d, -4);
    ASSERT_EQ(decoded.e, 1);
    ASSERT_EQ(decoded.f, 2);
    ASSERT_EQ(decoded.g, 3);
    ASSERT_EQ(decoded.h, 4);
    ASSERT_TRUE(decoded.i);
    ASSERT_MEMORY_EQ(&decoded.j.buf[0],
                     "\x05\x05\x05\x05\x05\x05\x05\x05\x05\x05\x05",
                     sizeof(decoded.j.buf));
}

TEST(oer_c_source_a_decode_spare_data)
{
    uint8_t encoded[43] =
        "\xff\xff\xfe\xff\xff\xff\xfd\xff\xff\xff\xff\xff\xff"
        "\xff\xfc\x01\x00\x02\x00\x00\x00\x03\x00\x00\x00\x00"
        "\x00\x00\x00\x04\xff\x05\x05\x05\x05\x05\x05\x05\x05"
        "\x05\x05\x05\x00";
    struct oer_c_source_a_t decoded;

    memset(&decoded, 0, sizeof(decoded));
    ASSERT_EQ(oer_c_source_a_decode(&decoded,
                                    &encoded[0],
                                    sizeof(encoded)), 42);

    ASSERT_EQ(decoded.a, -1);
    ASSERT_EQ(decoded.b, -2);
    ASSERT_EQ(decoded.c, -3);
    ASSERT_EQ(decoded.d, -4);
    ASSERT_EQ(decoded.e, 1);
    ASSERT_EQ(decoded.f, 2);
    ASSERT_EQ(decoded.g, 3);
    ASSERT_EQ(decoded.h, 4);
    ASSERT_TRUE(decoded.i);
    ASSERT_MEMORY_EQ(&decoded.j.buf[0],
                     "\x05\x05\x05\x05\x05\x05\x05\x05\x05\x05\x05",
                     sizeof(decoded.j.buf));
}

TEST(oer_c_source_a_encode_error_no_mem)
{
    uint8_t encoded[41];
    struct oer_c_source_a_t decoded;

    decoded.a = -1;
    decoded.b = -2;
    decoded.c = -3;
    decoded.d = -4;
    decoded.e = 1;
    decoded.f = 2;
    decoded.g = 3;
    decoded.h = 4;
    decoded.i = true;
    memset(&decoded.j.buf[0], 5, sizeof(decoded.j.buf));

    ASSERT_EQ(oer_c_source_a_encode(&encoded[0],
                                    sizeof(encoded),
                                    &decoded), -ENOMEM);
}

TEST(oer_c_source_a_decode_error_out_of_data)
{
    uint8_t encoded[41] =
        "\xff\xff\xfe\xff\xff\xff\xfd\xff\xff\xff\xff\xff\xff"
        "\xff\xfc\x01\x00\x02\x00\x00\x00\x03\x00\x00\x00\x00"
        "\x00\x00\x00\x04\xff\x05\x05\x05\x05\x05\x05\x05\x05"
        "\x05\x05";
    struct oer_c_source_a_t decoded;

    ASSERT_EQ(oer_c_source_a_decode(&decoded,
                                    &encoded[0],
                                    sizeof(encoded)), -EOUTOFDATA);
}

TEST(oer_c_source_b_choice_a)
{
    uint8_t encoded[2];
    struct oer_c_source_b_t decoded;

    /* Encode. */
    decoded.choice = oer_c_source_b_choice_a_e;
    decoded.value.a = -10;

    memset(&encoded[0], 0, sizeof(encoded));
    ASSERT_EQ(oer_c_source_b_encode(&encoded[0],
                                    sizeof(encoded),
                                    &decoded), sizeof(encoded));
    ASSERT_MEMORY_EQ(&encoded[0], "\x80\xf6", sizeof(encoded));

    /* Decode. */
    memset(&decoded, 0, sizeof(decoded));
    ASSERT_EQ(oer_c_source_b_decode(&decoded,
                                    &encoded[0],
                                    sizeof(encoded)), sizeof(encoded));

    ASSERT_EQ(decoded.choice, oer_c_source_b_choice_a_e);
    ASSERT_EQ(decoded.value.a, -10);
}

TEST(oer_c_source_b_choice_b)
{
    uint8_t encoded[43];
    struct oer_c_source_b_t decoded;

    /* Encode. */
    decoded.choice = oer_c_source_b_choice_b_e;
    decoded.value.b.a = -1;
    decoded.value.b.b = -2;
    decoded.value.b.c = -3;
    decoded.value.b.d = -4;
    decoded.value.b.e = 1;
    decoded.value.b.f = 2;
    decoded.value.b.g = 3;
    decoded.value.b.h = 4;
    decoded.value.b.i = true;
    memset(&decoded.value.b.j.buf[0], 5, sizeof(decoded.value.b.j.buf));

    memset(&encoded[0], 0, sizeof(encoded));
    ASSERT_EQ(oer_c_source_b_encode(&encoded[0],
                                    sizeof(encoded),
                                    &decoded), sizeof(encoded));
    ASSERT_MEMORY_EQ(&encoded[0],
                     "\x81\xff\xff\xfe\xff\xff\xff\xfd\xff\xff\xff\xff\xff"
                     "\xff\xff\xfc\x01\x00\x02\x00\x00\x00\x03\x00\x00\x00"
                     "\x00\x00\x00\x00\x04\xff\x05\x05\x05\x05\x05\x05\x05"
                     "\x05\x05\x05\x05",
                     sizeof(encoded));

    /* Decode. */
    memset(&decoded, 0, sizeof(decoded));
    ASSERT_EQ(oer_c_source_b_decode(&decoded,
                                    &encoded[0],
                                    sizeof(encoded)), sizeof(encoded));

    ASSERT_EQ(decoded.choice, oer_c_source_b_choice_b_e);
    ASSERT_EQ(decoded.value.b.a, -1);
    ASSERT_EQ(decoded.value.b.b, -2);
    ASSERT_EQ(decoded.value.b.c, -3);
    ASSERT_EQ(decoded.value.b.d, -4);
    ASSERT_EQ(decoded.value.b.e, 1);
    ASSERT_EQ(decoded.value.b.f, 2);
    ASSERT_EQ(decoded.value.b.g, 3);
    ASSERT_EQ(decoded.value.b.h, 4);
    ASSERT_TRUE(decoded.value.b.i);
    ASSERT_MEMORY_EQ(&decoded.value.b.j.buf[0],
                     "\x05\x05\x05\x05\x05\x05\x05\x05\x05\x05\x05",
                     sizeof(decoded.value.b.j.buf));
}

TEST(oer_c_source_b_decode_error_bad_choice)
{
    /* 0x80 (a), 0x81 (b) and 0x82 (c) are valid tags in the encoded
       data. */
    uint8_t encoded[2] = "\x83\x00";
    struct oer_c_source_b_t decoded;

    ASSERT_EQ(oer_c_source_b_decode(&decoded,
                                    &encoded[0],
                                    sizeof(encoded)), -EBADCHOICE);
}

TEST(oer_c_source_c_empty)
{
    uint8_t encoded[2];
    struct oer_c_source_c_t decoded;

    /* Encode. */
    decoded.length = 0;

    memset(&encoded[0], 0, sizeof(encoded));
    ASSERT_EQ(oer_c_source_c_encode(&encoded[0],
                                    sizeof(encoded),
                                    &decoded), sizeof(encoded));
    ASSERT_MEMORY_EQ(&encoded[0], "\x01\x00", sizeof(encoded));

    /* Decode. */
    memset(&decoded, 0, sizeof(decoded));
    ASSERT_EQ(oer_c_source_c_decode(&decoded,
                                    &encoded[0],
                                    sizeof(encoded)), sizeof(encoded));

    ASSERT_EQ(decoded.length, 0);
}

TEST(oer_c_source_c_2_elements)
{
    uint8_t encoded[6];
    struct oer_c_source_c_t decoded;

    /* Encode. */
    decoded.length = 2;
    decoded.elements[0].choice = oer_c_source_b_choice_a_e;
    decoded.elements[0].value.a = -11;
    decoded.elements[1].choice = oer_c_source_b_choice_a_e;
    decoded.elements[1].value.a = 13;

    memset(&encoded[0], 0, sizeof(encoded));
    ASSERT_EQ(oer_c_source_c_encode(&encoded[0],
                                    sizeof(encoded),
                                    &decoded), sizeof(encoded));
    ASSERT_MEMORY_EQ(&encoded[0], "\x01\x02\x80\xf5\x80\x0d", sizeof(encoded));

    /* Decode. */
    memset(&decoded, 0, sizeof(decoded));
    ASSERT_EQ(oer_c_source_c_decode(&decoded,
                                    &encoded[0],
                                    sizeof(encoded)), sizeof(encoded));

    ASSERT_EQ(decoded.length, 2);
    ASSERT_EQ(decoded.elements[0].choice, oer_c_source_b_choice_a_e);
    ASSERT_EQ(decoded.elements[0].value.a, -11);
    ASSERT_EQ(decoded.elements[1].choice, oer_c_source_b_choice_a_e);
    ASSERT_EQ(decoded.elements[1].value.a, 13);
}

TEST(oer_c_source_c_decode_error_bad_length)
{
    uint8_t encoded[8] = "\x01\x03\x80\xf5\x80\x0d\x80\x0e";
    struct oer_c_source_c_t decoded;

    ASSERT_EQ(oer_c_source_c_decode(&decoded,
                                    &encoded[0],
                                    sizeof(encoded)), -EBADLENGTH);
}

TEST(oer_c_source_d_all_present)
{
    uint8_t encoded[21];
    struct oer_c_source_d_t decoded;

    /* Encode. */
    decoded.length = 1;
    decoded.elements[0].a.b.choice = oer_c_source_d_a_b_choice_c_e;
    decoded.elements[0].a.b.value.c = 0;
    decoded.elements[0].a.e.length = 3;
    decoded.elements[0].g.h = oer_c_source_d_g_h_j_e;
    decoded.elements[0].g.l.length = 2;
    decoded.elements[0].g.l.buf[0] = 0x54;
    decoded.elements[0].g.l.buf[1] = 0x55;
    decoded.elements[0].m.is_n_present = true;
    decoded.elements[0].m.n = false;
    decoded.elements[0].m.o = 2;
    decoded.elements[0].m.is_p_present = true;
    memset(&decoded.elements[0].m.p.q.buf[0],
           3,
           sizeof(decoded.elements[0].m.p.q.buf));
    decoded.elements[0].m.p.is_r_present = true;
    decoded.elements[0].m.p.r = true;
    decoded.elements[0].m.s = true;

    memset(&encoded[0], 0, sizeof(encoded));
    ASSERT_EQ(oer_c_source_d_encode(&encoded[0],
                                    sizeof(encoded),
                                    &decoded), sizeof(encoded));
    ASSERT_MEMORY_EQ(&encoded[0],
                     "\x01\x01\x80\x00\x01\x03\x04\x02\x54\x55\xf0\x00\x02\x80"
                     "\x03\x03\x03\x03\x03\xff\xff",
                     sizeof(encoded));

    /* Decode. */
    memset(&decoded, 0, sizeof(decoded));
    ASSERT_EQ(oer_c_source_d_decode(&decoded,
                                    &encoded[0],
                                    sizeof(encoded)), sizeof(encoded));

    ASSERT_EQ(decoded.length, 1);
    ASSERT_EQ(decoded.elements[0].a.b.choice, oer_c_source_d_a_b_choice_c_e);
    ASSERT_EQ(decoded.elements[0].a.b.value.c, 0);
    ASSERT_EQ(decoded.elements[0].a.e.length, 3);
    ASSERT_EQ(decoded.elements[0].g.h, oer_c_source_d_g_h_j_e);
    ASSERT_EQ(decoded.elements[0].g.l.length, 2);
    ASSERT_EQ(decoded.elements[0].g.l.buf[0], 0x54);
    ASSERT_EQ(decoded.elements[0].g.l.buf[1], 0x55);
    ASSERT_TRUE(decoded.elements[0].m.is_n_present);
    ASSERT_EQ(decoded.elements[0].m.n, false);
    ASSERT_EQ(decoded.elements[0].m.o, 2);
    ASSERT_TRUE(decoded.elements[0].m.is_p_present);
    ASSERT_MEMORY_EQ(&decoded.elements[0].m.p.q.buf[0],
                     "\x03\x03\x03\x03\x03",
                     sizeof(decoded.elements[0].m.p.q.buf));
    ASSERT_TRUE(decoded.elements[0].m.p.is_r_present);
    ASSERT_EQ(decoded.elements[0].m.p.r, true);
    ASSERT_EQ(decoded.elements[0].m.s, true);
}

TEST(oer_c_source_d_some_missing)
{
    uint8_t encoded[18];
    struct oer_c_source_d_t decoded;

    /* Encode. */
    decoded.length = 1;
    decoded.elements[0].a.b.choice = oer_c_source_d_a_b_choice_d_e;
    decoded.elements[0].a.b.value.d = false;
    decoded.elements[0].a.e.length = 3;
    decoded.elements[0].g.h = oer_c_source_d_g_h_k_e;
    decoded.elements[0].g.l.length = 1;
    decoded.elements[0].g.l.buf[0] = 0x54;
    decoded.elements[0].m.is_n_present = false;
    /* Default value 3. */
    decoded.elements[0].m.o = 3;
    decoded.elements[0].m.is_p_present = true;
    memset(&decoded.elements[0].m.p.q.buf[0],
           3,
           sizeof(decoded.elements[0].m.p.q.buf));
    decoded.elements[0].m.p.is_r_present = false;
    decoded.elements[0].m.s = false;

    memset(&encoded[0], 0, sizeof(encoded));
    ASSERT_EQ(oer_c_source_d_encode(&encoded[0],
                                    sizeof(encoded),
                                    &decoded), sizeof(encoded));

    ASSERT_MEMORY_EQ(&encoded[0],
                     "\x01\x01\x81\x00\x01\x03\x82\x02\x00\x01\x54\x20\x00\x03\x03"
                     "\x03\x03\x03",
                     sizeof(encoded));

    /* Decode. */
    memset(&decoded, 0, sizeof(decoded));
    ASSERT_EQ(oer_c_source_d_decode(&decoded,
                                    &encoded[0],
                                    sizeof(encoded)), sizeof(encoded));

    ASSERT_EQ(decoded.length, 1);
    ASSERT_EQ(decoded.elements[0].a.b.choice, oer_c_source_d_a_b_choice_d_e);
    ASSERT_EQ(decoded.elements[0].a.b.value.d, false);
    ASSERT_EQ(decoded.elements[0].a.e.length, 3);
    ASSERT_EQ(decoded.elements[0].g.h, oer_c_source_d_g_h_k_e);
    ASSERT_EQ(decoded.elements[0].g.l.length, 1);
    ASSERT_EQ(decoded.elements[0].g.l.buf[0], 0x54);
    ASSERT_FALSE(decoded.elements[0].m.is_n_present);
    ASSERT_EQ(decoded.elements[0].m.o, 3);
    ASSERT_TRUE(decoded.elements[0].m.is_p_present);
    ASSERT_MEMORY_EQ(&decoded.elements[0].m.p.q.buf[0],
                     "\x03\x03\x03\x03\x03",
                     sizeof(decoded.elements[0].m.p.q.buf));
    ASSERT_FALSE(decoded.elements[0].m.p.is_r_present);
    ASSERT_EQ(decoded.elements[0].m.s, false);
}

TEST(oer_c_source_e)
{
    uint8_t encoded[3];
    struct oer_c_source_e_t decoded;

    /* Encode. */
    decoded.a.choice = oer_c_source_e_a_choice_b_e;
    decoded.a.value.b.choice = oer_c_source_e_a_b_choice_c_e;
    decoded.a.value.b.value.c = true;

    memset(&encoded[0], 0, sizeof(encoded));
    ASSERT_EQ(oer_c_source_e_encode(&encoded[0],
                                    sizeof(encoded),
                                    &decoded), sizeof(encoded));
    ASSERT_MEMORY_EQ(&encoded[0], "\x80\x80\xff", sizeof(encoded));

    /* Decode. */
    memset(&decoded, 0, sizeof(decoded));
    ASSERT_EQ(oer_c_source_e_decode(&decoded,
                                    &encoded[0],
                                    sizeof(encoded)), sizeof(encoded));

    ASSERT_EQ(decoded.a.choice, oer_c_source_e_a_choice_b_e);
    ASSERT_EQ(decoded.a.value.b.choice, oer_c_source_e_a_b_choice_c_e);
    ASSERT_EQ(decoded.a.value.b.value.c, true);
}

TEST(oer_c_source_f)
{
    uint8_t encoded[8];
    struct oer_c_source_f_t decoded;

    /* Encode. */
    decoded.length = 2;
    decoded.elements[0].elements[0] = false;
    decoded.elements[1].elements[0] = true;

    memset(&encoded[0], 0, sizeof(encoded));
    ASSERT_EQ(oer_c_source_f_encode(&encoded[0],
                                    sizeof(encoded),
                                    &decoded), sizeof(encoded));
    ASSERT_MEMORY_EQ(&encoded[0],
                     "\x01\x02\x01\x01\x00\x01\x01\xff",
                     sizeof(encoded));

    /* Decode. */
    memset(&decoded, 0, sizeof(decoded));
    ASSERT_EQ(oer_c_source_f_decode(&decoded,
                                    &encoded[0],
                                    sizeof(encoded)), sizeof(encoded));

    ASSERT_EQ(decoded.length, 2);
    ASSERT_EQ(decoded.elements[0].elements[0], false);
    ASSERT_EQ(decoded.elements[1].elements[0], true);
}

TEST(oer_c_source_g)
{
    uint8_t encoded[4];
    struct oer_c_source_g_t decoded;

    /* Encode. */
    decoded.is_a_present = true;
    decoded.a = true;
    decoded.is_b_present = false;
    decoded.is_c_present = false;
    decoded.is_d_present = false;
    decoded.is_e_present = false;
    decoded.is_f_present = false;
    decoded.is_g_present = false;
    decoded.is_h_present = false;
    decoded.is_i_present = true;
    decoded.i = true;

    memset(&encoded[0], 0, sizeof(encoded));
    ASSERT_EQ(oer_c_source_g_encode(&encoded[0],
                                    sizeof(encoded),
                                    &decoded), sizeof(encoded));
    ASSERT_MEMORY_EQ(&encoded[0], "\x80\x80\xff\xff", sizeof(encoded));

    /* Decode. */
    memset(&decoded, 0, sizeof(decoded));
    ASSERT_EQ(oer_c_source_g_decode(&decoded,
                                    &encoded[0],
                                    sizeof(encoded)), sizeof(encoded));

    ASSERT_TRUE(decoded.is_a_present);
    ASSERT_EQ(decoded.a, true);
    ASSERT_FALSE(decoded.is_b_present);
    ASSERT_FALSE(decoded.is_c_present);
    ASSERT_FALSE(decoded.is_d_present);
    ASSERT_FALSE(decoded.is_e_present);
    ASSERT_FALSE(decoded.is_f_present);
    ASSERT_FALSE(decoded.is_g_present);
    ASSERT_FALSE(decoded.is_h_present);
    ASSERT_TRUE(decoded.is_i_present);
    ASSERT_EQ(decoded.i, true);
}

TEST(oer_c_source_h)
{
    uint8_t encoded[1];
    struct oer_c_source_h_t decoded;

    /* Encode. */
    memset(&encoded[0], 0, sizeof(encoded));
    ASSERT_EQ(oer_c_source_h_encode(&encoded[0],
                                    sizeof(encoded),
                                    &decoded), 0);

    /* Decode. */
    memset(&decoded, 0, sizeof(decoded));
    ASSERT_EQ(oer_c_source_h_decode(&decoded,
                                    &encoded[0],
                                    sizeof(encoded)), 0);
}

TEST(oer_c_source_i)
{
    uint8_t encoded[24];
    struct oer_c_source_i_t decoded;
    uint8_t data[24] =
        "\x01\x02\x03\x04\x01\x02\x03\x04\x01\x02\x03\x04\x01\x02\x03"
        "\x04\x01\x02\x03\x04\x01\x02\x03\x04";

    /* Encode. */
    memcpy(&decoded.buf[0], &data[0], sizeof(data));

    memset(&encoded[0], 0, sizeof(encoded));
    ASSERT_EQ(oer_c_source_i_encode(&encoded[0],
                                    sizeof(encoded),
                                    &decoded), sizeof(encoded));
    ASSERT_MEMORY_EQ(&encoded[0], &data[0], sizeof(encoded));

    /* Decode. */
    memset(&decoded, 0, sizeof(decoded));
    ASSERT_EQ(oer_c_source_i_decode(&decoded,
                                    &encoded[0],
                                    sizeof(encoded)), sizeof(encoded));

    ASSERT_MEMORY_EQ(&decoded.buf[0], &data[0], sizeof(data));
}

TEST(oer_c_source_j)
{
    uint8_t encoded[23];
    struct oer_c_source_j_t decoded;
    uint8_t data[22] =
        "\x01\x02\x03\x04\x01\x02\x03\x04\x01\x02\x03\x04\x01\x02\x03"
        "\x04\x01\x02\x03\x04\x01\x02";

    /* Encode. */
    decoded.length = sizeof(data);
    memcpy(&decoded.buf[0], &data[0], sizeof(data));

    memset(&encoded[0], 0, sizeof(encoded));
    ASSERT_EQ(oer_c_source_j_encode(&encoded[0],
                                    sizeof(encoded),
                                    &decoded), sizeof(encoded));
    ASSERT_MEMORY_EQ(&encoded[0],
                     "\x16\x01\x02\x03\x04\x01\x02\x03\x04\x01\x02\x03\x04\x01"
                     "\x02\x03\x04\x01\x02\x03\x04\x01\x02",
                     sizeof(encoded));

    /* Decode. */
    memset(&decoded, 0, sizeof(decoded));
    ASSERT_EQ(oer_c_source_j_decode(&decoded,
                                    &encoded[0],
                                    sizeof(encoded)), sizeof(encoded));

    ASSERT_EQ(decoded.length, sizeof(data));
    ASSERT_MEMORY_EQ(&decoded.buf[0], &data[0], sizeof(data));
}

TEST(oer_c_source_k)
{
    uint8_t encoded[1];
    struct oer_c_source_k_t decoded;

    /* Encode. */
    decoded.value = oer_c_source_k_a_e;

    memset(&encoded[0], 0, sizeof(encoded));
    ASSERT_EQ(oer_c_source_k_encode(&encoded[0],
                                    sizeof(encoded),
                                    &decoded), sizeof(encoded));
    ASSERT_MEMORY_EQ(&encoded[0], "\x00", sizeof(encoded));

    /* Decode. */
    memset(&decoded, 0, sizeof(decoded));
    ASSERT_EQ(oer_c_source_k_decode(&decoded,
                                    &encoded[0],
                                    sizeof(encoded)), sizeof(encoded));

    ASSERT_EQ(decoded.value, oer_c_source_k_a_e);
}

TEST(oer_c_source_l)
{
    struct data_t {
        uint16_t data_length;
        uint16_t encoded_length;
        uint8_t encoded[263];
    } datas[] = {
        {
            .data_length = 0,
            .encoded_length = 1,
            .encoded = "\x00"
        },
        {
            .data_length = 127,
            .encoded_length = 128,
            .encoded =
            "\x7f\xa5\xa5\xa5\xa5\xa5\xa5\xa5\xa5\xa5\xa5\xa5\xa5\xa5"
            "\xa5\xa5\xa5\xa5\xa5\xa5\xa5\xa5\xa5\xa5\xa5\xa5\xa5\xa5"
            "\xa5\xa5\xa5\xa5\xa5\xa5\xa5\xa5\xa5\xa5\xa5\xa5\xa5\xa5"
            "\xa5\xa5\xa5\xa5\xa5\xa5\xa5\xa5\xa5\xa5\xa5\xa5\xa5\xa5"
            "\xa5\xa5\xa5\xa5\xa5\xa5\xa5\xa5\xa5\xa5\xa5\xa5\xa5\xa5"
            "\xa5\xa5\xa5\xa5\xa5\xa5\xa5\xa5\xa5\xa5\xa5\xa5\xa5\xa5"
            "\xa5\xa5\xa5\xa5\xa5\xa5\xa5\xa5\xa5\xa5\xa5\xa5\xa5\xa5"
            "\xa5\xa5\xa5\xa5\xa5\xa5\xa5\xa5\xa5\xa5\xa5\xa5\xa5\xa5"
            "\xa5\xa5\xa5\xa5\xa5\xa5\xa5\xa5\xa5\xa5\xa5\xa5\xa5\xa5"
            "\xa5\xa5"
        },
        {
            .data_length = 128,
            .encoded_length = 130,
            .encoded =
            "\x81\x80\xa5\xa5\xa5\xa5\xa5\xa5\xa5\xa5\xa5\xa5\xa5\xa5"
            "\xa5\xa5\xa5\xa5\xa5\xa5\xa5\xa5\xa5\xa5\xa5\xa5\xa5\xa5"
            "\xa5\xa5\xa5\xa5\xa5\xa5\xa5\xa5\xa5\xa5\xa5\xa5\xa5\xa5"
            "\xa5\xa5\xa5\xa5\xa5\xa5\xa5\xa5\xa5\xa5\xa5\xa5\xa5\xa5"
            "\xa5\xa5\xa5\xa5\xa5\xa5\xa5\xa5\xa5\xa5\xa5\xa5\xa5\xa5"
            "\xa5\xa5\xa5\xa5\xa5\xa5\xa5\xa5\xa5\xa5\xa5\xa5\xa5\xa5"
            "\xa5\xa5\xa5\xa5\xa5\xa5\xa5\xa5\xa5\xa5\xa5\xa5\xa5\xa5"
            "\xa5\xa5\xa5\xa5\xa5\xa5\xa5\xa5\xa5\xa5\xa5\xa5\xa5\xa5"
            "\xa5\xa5\xa5\xa5\xa5\xa5\xa5\xa5\xa5\xa5\xa5\xa5\xa5\xa5"
            "\xa5\xa5\xa5\xa5"
        },
        {
            .data_length = 260,
            .encoded_length = 263,
            .encoded =
            "\x82\x01\x04\xa5\xa5\xa5\xa5\xa5\xa5\xa5\xa5\xa5\xa5\xa5"
            "\xa5\xa5\xa5\xa5\xa5\xa5\xa5\xa5\xa5\xa5\xa5\xa5\xa5\xa5"
            "\xa5\xa5\xa5\xa5\xa5\xa5\xa5\xa5\xa5\xa5\xa5\xa5\xa5\xa5"
            "\xa5\xa5\xa5\xa5\xa5\xa5\xa5\xa5\xa5\xa5\xa5\xa5\xa5\xa5"
            "\xa5\xa5\xa5\xa5\xa5\xa5\xa5\xa5\xa5\xa5\xa5\xa5\xa5\xa5"
            "\xa5\xa5\xa5\xa5\xa5\xa5\xa5\xa5\xa5\xa5\xa5\xa5\xa5\xa5"
            "\xa5\xa5\xa5\xa5\xa5\xa5\xa5\xa5\xa5\xa5\xa5\xa5\xa5\xa5"
            "\xa5\xa5\xa5\xa5\xa5\xa5\xa5\xa5\xa5\xa5\xa5\xa5\xa5\xa5"
            "\xa5\xa5\xa5\xa5\xa5\xa5\xa5\xa5\xa5\xa5\xa5\xa5\xa5\xa5"
            "\xa5\xa5\xa5\xa5\xa5\xa5\xa5\xa5\xa5\xa5\xa5\xa5\xa5\xa5"
            "\xa5\xa5\xa5\xa5\xa5\xa5\xa5\xa5\xa5\xa5\xa5\xa5\xa5\xa5"
            "\xa5\xa5\xa5\xa5\xa5\xa5\xa5\xa5\xa5\xa5\xa5\xa5\xa5\xa5"
            "\xa5\xa5\xa5\xa5\xa5\xa5\xa5\xa5\xa5\xa5\xa5\xa5\xa5\xa5"
            "\xa5\xa5\xa5\xa5\xa5\xa5\xa5\xa5\xa5\xa5\xa5\xa5\xa5\xa5"
            "\xa5\xa5\xa5\xa5\xa5\xa5\xa5\xa5\xa5\xa5\xa5\xa5\xa5\xa5"
            "\xa5\xa5\xa5\xa5\xa5\xa5\xa5\xa5\xa5\xa5\xa5\xa5\xa5\xa5"
            "\xa5\xa5\xa5\xa5\xa5\xa5\xa5\xa5\xa5\xa5\xa5\xa5\xa5\xa5"
            "\xa5\xa5\xa5\xa5\xa5\xa5\xa5\xa5\xa5\xa5\xa5\xa5\xa5\xa5"
            "\xa5\xa5\xa5\xa5\xa5\xa5\xa5\xa5\xa5\xa5\xa5"
        }
    };
    uint8_t encoded[263];
    struct oer_c_source_l_t decoded;
    uint8_t data[260] =
        "\xa5\xa5\xa5\xa5\xa5\xa5\xa5\xa5\xa5\xa5\xa5\xa5\xa5\xa5\xa5\xa5\xa5"
        "\xa5\xa5\xa5\xa5\xa5\xa5\xa5\xa5\xa5\xa5\xa5\xa5\xa5\xa5\xa5\xa5\xa5"
        "\xa5\xa5\xa5\xa5\xa5\xa5\xa5\xa5\xa5\xa5\xa5\xa5\xa5\xa5\xa5\xa5\xa5"
        "\xa5\xa5\xa5\xa5\xa5\xa5\xa5\xa5\xa5\xa5\xa5\xa5\xa5\xa5\xa5\xa5\xa5"
        "\xa5\xa5\xa5\xa5\xa5\xa5\xa5\xa5\xa5\xa5\xa5\xa5\xa5\xa5\xa5\xa5\xa5"
        "\xa5\xa5\xa5\xa5\xa5\xa5\xa5\xa5\xa5\xa5\xa5\xa5\xa5\xa5\xa5\xa5\xa5"
        "\xa5\xa5\xa5\xa5\xa5\xa5\xa5\xa5\xa5\xa5\xa5\xa5\xa5\xa5\xa5\xa5\xa5"
        "\xa5\xa5\xa5\xa5\xa5\xa5\xa5\xa5\xa5\xa5\xa5\xa5\xa5\xa5\xa5\xa5\xa5"
        "\xa5\xa5\xa5\xa5\xa5\xa5\xa5\xa5\xa5\xa5\xa5\xa5\xa5\xa5\xa5\xa5\xa5"
        "\xa5\xa5\xa5\xa5\xa5\xa5\xa5\xa5\xa5\xa5\xa5\xa5\xa5\xa5\xa5\xa5\xa5"
        "\xa5\xa5\xa5\xa5\xa5\xa5\xa5\xa5\xa5\xa5\xa5\xa5\xa5\xa5\xa5\xa5\xa5"
        "\xa5\xa5\xa5\xa5\xa5\xa5\xa5\xa5\xa5\xa5\xa5\xa5\xa5\xa5\xa5\xa5\xa5"
        "\xa5\xa5\xa5\xa5\xa5\xa5\xa5\xa5\xa5\xa5\xa5\xa5\xa5\xa5\xa5\xa5\xa5"
        "\xa5\xa5\xa5\xa5\xa5\xa5\xa5\xa5\xa5\xa5\xa5\xa5\xa5\xa5\xa5\xa5\xa5"
        "\xa5\xa5\xa5\xa5\xa5\xa5\xa5\xa5\xa5\xa5\xa5\xa5\xa5\xa5\xa5\xa5\xa5"
        "\xa5\xa5\xa5\xa5\xa5";
    unsigned int i;

    for (i = 0; i < membersof(datas); i++) {
        /* Encode. */
        decoded.length = datas[i].data_length;
        memcpy(&decoded.buf[0], &data[0], decoded.length);

        memset(&encoded[0], 0, sizeof(encoded));
        ASSERT_EQ(oer_c_source_l_encode(&encoded[0],
                                        sizeof(encoded),
                                        &decoded), datas[i].encoded_length);
        ASSERT_MEMORY_EQ(&encoded[0],
                         &datas[i].encoded[0],
                         datas[i].encoded_length);

        /* Decode. */
        memset(&decoded, 0, sizeof(decoded));
        ASSERT_EQ(oer_c_source_l_decode(&decoded,
                                        &encoded[0],
                                        sizeof(encoded)), datas[i].encoded_length);

        ASSERT_EQ(decoded.length, datas[i].data_length);
        ASSERT_MEMORY_EQ(&decoded.buf[0], &data[0], datas[i].data_length);
    }
}

TEST(oer_c_source_l_decode_error_bad_length)
{
    struct data_t {
        int res;
        uint16_t length;
        uint8_t encoded[16];
    } datas[] = {
        {
            .res = -EBADLENGTH,
            .length = 3,
            .encoded = "\x82\x01\xff"
        },
        {
            .res = -EBADLENGTH,
            .length = 4,
            .encoded = "\x83\x01\xff\x00"
        },
        {
            .res = -EBADLENGTH,
            .length = 5,
            .encoded = "\x84\x01\x00\x01\x00"
        },
        {
            .res = -EOUTOFDATA,
            .length = 1,
            .encoded = "\x83"
        },
        {
            .res = -EBADLENGTH,
            .length = 2,
            .encoded = "\xff\x00"
        }
    };
    struct oer_c_source_l_t decoded;
    unsigned int i;

    for (i = 0; i < membersof(datas); i++) {
        memset(&decoded, 0, sizeof(decoded));
        ASSERT_EQ(oer_c_source_l_decode(&decoded,
                                        &datas[i].encoded[0],
                                        datas[i].length), datas[i].res);
    }
}

TEST(oer_c_source_o)
{
    int i;
    uint8_t encoded[263];
    struct oer_c_source_o_t decoded;

    /* Encode. */
    decoded.length = 260;

    for (i = 0; i < 260; i++) {
        decoded.elements[i] = true;
    }

    memset(&encoded[0], 0, sizeof(encoded));
    ASSERT_EQ(oer_c_source_o_encode(&encoded[0],
                                    sizeof(encoded),
                                    &decoded), sizeof(encoded));
    ASSERT_MEMORY_EQ(&encoded[0],
                     "\x02\x01\x04\xff\xff\xff\xff\xff\xff\xff\xff\xff\xff\xff"
                     "\xff\xff\xff\xff\xff\xff\xff\xff\xff\xff\xff\xff\xff\xff"
                     "\xff\xff\xff\xff\xff\xff\xff\xff\xff\xff\xff\xff\xff\xff"
                     "\xff\xff\xff\xff\xff\xff\xff\xff\xff\xff\xff\xff\xff\xff"
                     "\xff\xff\xff\xff\xff\xff\xff\xff\xff\xff\xff\xff\xff\xff"
                     "\xff\xff\xff\xff\xff\xff\xff\xff\xff\xff\xff\xff\xff\xff"
                     "\xff\xff\xff\xff\xff\xff\xff\xff\xff\xff\xff\xff\xff\xff"
                     "\xff\xff\xff\xff\xff\xff\xff\xff\xff\xff\xff\xff\xff\xff"
                     "\xff\xff\xff\xff\xff\xff\xff\xff\xff\xff\xff\xff\xff\xff"
                     "\xff\xff\xff\xff\xff\xff\xff\xff\xff\xff\xff\xff\xff\xff"
                     "\xff\xff\xff\xff\xff\xff\xff\xff\xff\xff\xff\xff\xff\xff"
                     "\xff\xff\xff\xff\xff\xff\xff\xff\xff\xff\xff\xff\xff\xff"
                     "\xff\xff\xff\xff\xff\xff\xff\xff\xff\xff\xff\xff\xff\xff"
                     "\xff\xff\xff\xff\xff\xff\xff\xff\xff\xff\xff\xff\xff\xff"
                     "\xff\xff\xff\xff\xff\xff\xff\xff\xff\xff\xff\xff\xff\xff"
                     "\xff\xff\xff\xff\xff\xff\xff\xff\xff\xff\xff\xff\xff\xff"
                     "\xff\xff\xff\xff\xff\xff\xff\xff\xff\xff\xff\xff\xff\xff"
                     "\xff\xff\xff\xff\xff\xff\xff\xff\xff\xff\xff\xff\xff\xff"
                     "\xff\xff\xff\xff\xff\xff\xff\xff\xff\xff\xff",
                     sizeof(encoded));

    /* Decode. */
    memset(&decoded, 0, sizeof(decoded));
    ASSERT_EQ(oer_c_source_o_decode(&decoded,
                                    &encoded[0],
                                    sizeof(encoded)), sizeof(encoded));

    ASSERT_EQ(decoded.length, 260);

    for (i = 0; i < 260; i++) {
        ASSERT_EQ(decoded.elements[i], true);
    }
}

TEST(oer_c_source_q_c256)
{
    uint8_t encoded[4];
    struct oer_c_source_q_t decoded;

    /* Encode. */
    decoded.choice = oer_c_source_q_choice_c256_e;
    decoded.value.c256 = true;

    memset(&encoded[0], 0, sizeof(encoded));
    ASSERT_EQ(oer_c_source_q_encode(&encoded[0],
                                    sizeof(encoded),
                                    &decoded), sizeof(encoded));
    ASSERT_MEMORY_EQ(&encoded[0], "\xbf\x81\x7f\xff", 4);

    /* Decode. */
    memset(&decoded, 0, sizeof(decoded));
    ASSERT_EQ(oer_c_source_q_decode(&decoded,
                                    &encoded[0],
                                    sizeof(encoded)), sizeof(encoded));

    ASSERT_EQ(decoded.choice, oer_c_source_q_choice_c256_e);
    ASSERT_EQ(decoded.value.c256, true);
}

TEST(oer_c_source_q_c257)
{
    uint8_t encoded[4];
    struct oer_c_source_q_t decoded;

    /* Encode. */
    decoded.choice = oer_c_source_q_choice_c257_e;
    decoded.value.c257 = true;

    memset(&encoded[0], 0, sizeof(encoded));
    ASSERT_EQ(oer_c_source_q_encode(&encoded[0],
                                    sizeof(encoded),
                                    &decoded), sizeof(encoded));
    ASSERT_MEMORY_EQ(&encoded[0], "\xbf\x82\x00\xff", 4);

    /* Decode. */
    memset(&decoded, 0, sizeof(decoded));
    ASSERT_EQ(oer_c_source_q_decode(&decoded,
                                    &encoded[0],
                                    sizeof(encoded)), sizeof(encoded));

    ASSERT_EQ(decoded.choice, oer_c_source_q_choice_c257_e);
    ASSERT_EQ(decoded.value.c257, true);
}

TEST(oer_c_source_x)
{
    struct data_t {
        int16_t decoded;
        uint8_t encoded[2];
    } datas[] = {
        {
            .decoded = -2,
            .encoded = "\xff\xfe"
        },
        {
            .decoded = 510,
            .encoded = "\x01\xfe"
        }
    };
    uint8_t encoded[2];
    struct oer_c_source_x_t decoded;
    unsigned int i;

    for (i = 0; i < membersof(datas); i++) {
        /* Encode. */
        decoded.value = datas[i].decoded;

        memset(&encoded[0], 0, sizeof(encoded));
        ASSERT_EQ(oer_c_source_x_encode(&encoded[0],
                                        sizeof(encoded),
                                        &decoded), sizeof(encoded));
        ASSERT_MEMORY_EQ(&encoded[0], &datas[i].encoded[0], sizeof(encoded));

        /* Decode. */
        memset(&decoded, 0, sizeof(decoded));
        ASSERT_EQ(oer_c_source_x_decode(&decoded,
                                        &encoded[0],
                                        sizeof(encoded)), sizeof(encoded));

        ASSERT_EQ(decoded.value, datas[i].decoded);
    }
}

TEST(oer_c_source_y)
{
    struct data_t {
        uint16_t decoded;
        uint8_t encoded[2];
    } datas[] = {
        {
            .decoded = 10000,
            .encoded = "\x27\x10"
        },
        {
            .decoded = 10512,
            .encoded = "\x29\x10"
        }
    };
    uint8_t encoded[2];
    struct oer_c_source_y_t decoded;
    unsigned int i;

    for (i = 0; i < membersof(datas); i++) {
        /* Encode. */
        decoded.value = datas[i].decoded;

        memset(&encoded[0], 0, sizeof(encoded));
        ASSERT_EQ(oer_c_source_y_encode(&encoded[0],
                                        sizeof(encoded),
                                        &decoded), sizeof(encoded));
        ASSERT_MEMORY_EQ(&encoded[0], &datas[i].encoded[0], sizeof(encoded));

        /* Decode. */
        memset(&decoded, 0, sizeof(decoded));
        ASSERT_EQ(oer_c_source_y_decode(&decoded,
                                        &encoded[0],
                                        sizeof(encoded)), sizeof(encoded));

        ASSERT_EQ(decoded.value, datas[i].decoded);
    }
}

TEST(oer_c_source_ab)
{
    uint8_t encoded[3];
    struct oer_c_source_ab_t decoded;

    /* Encode. */
    decoded.a = 0;
    decoded.b = 10300;

    memset(&encoded[0], 0, sizeof(encoded));
    ASSERT_EQ(oer_c_source_ab_encode(&encoded[0],
                                     sizeof(encoded),
                                     &decoded), sizeof(encoded));
    ASSERT_MEMORY_EQ(&encoded[0], "\x00\x28\x3c", sizeof(encoded));

    /* Decode. */
    memset(&decoded, 0, sizeof(decoded));
    ASSERT_EQ(oer_c_source_ab_decode(&decoded,
                                     &encoded[0],
                                     sizeof(encoded)), sizeof(encoded));

    ASSERT_EQ(decoded.a, 0);
    ASSERT_EQ(decoded.b, 10300);
}

TEST(oer_c_source_ae)
{
    uint8_t encoded[3];
    struct oer_c_source_ae_t decoded;

    /* Encode. */
    decoded.is_a_present = true;
    decoded.a = false;
    decoded.b = true;
    decoded.c = false;

    memset(&encoded[0], 0, sizeof(encoded));
    ASSERT_EQ(oer_c_source_ae_encode(&encoded[0],
                                     sizeof(encoded),
                                     &decoded), sizeof(encoded));
    ASSERT_MEMORY_EQ(&encoded[0], "\x40\x00\x00", sizeof(encoded));

    /* Decode. */
    memset(&decoded, 0, sizeof(decoded));
    ASSERT_EQ(oer_c_source_ae_decode(&decoded,
                                     &encoded[0],
                                     sizeof(encoded)), sizeof(encoded));

    ASSERT_EQ(decoded.a, false);
    ASSERT_EQ(decoded.b, true);
    ASSERT_EQ(decoded.c, false);
}

TEST(oer_c_source_af)
{
    uint8_t encoded[32];
    struct oer_c_source_af_t decoded;

    /* Encode. */
    decoded.a = true;
    decoded.b.c = true;
    decoded.is_b_addition_present = true;
    decoded.b.d = 17;
    decoded.b.is_d_addition_present = true;
    decoded.b.e = oer_c_source_ah_e_g_e;
    decoded.b.is_e_addition_present = true;
    decoded.e = 18;
    decoded.is_e_addition_present = true;
    decoded.f = 19;
    decoded.is_f_addition_present = true;
    decoded.g = 20;
    decoded.is_g_addition_present = true;
    decoded.h = 21;
    decoded.is_h_addition_present = true;
    decoded.i = 22;
    decoded.is_i_addition_present = true;
    decoded.j = 23;
    decoded.is_j_addition_present = true;
    decoded.k = 24;
    decoded.is_k_addition_present = true;
    decoded.l = 25;
    decoded.is_l_addition_present = true;

    memset(&encoded[0], 0, sizeof(encoded));
    ASSERT_EQ(oer_c_source_af_encode(&encoded[0],
                                     sizeof(encoded),
                                     &decoded), sizeof(encoded));
    ASSERT_MEMORY_EQ(&encoded[0],
                     "\x80\xff\x03\x07\xff\x80\x09\x80\xff\x02\x06\xc0\x01\x11"
                     "\x01\x01\x01\x12\x01\x13\x01\x14\x01\x15\x01\x16\x01\x17"
                     "\x01\x18\x01\x19",
                     sizeof(encoded));

    /* Decode. */
    memset(&decoded, 0, sizeof(decoded));
    ASSERT_EQ(oer_c_source_af_decode(&decoded,
                                     &encoded[0],
                                     sizeof(encoded)), sizeof(encoded));

    ASSERT_EQ(decoded.a, true);
    ASSERT_TRUE(decoded.is_b_addition_present);
    ASSERT_EQ(decoded.b.c, true);
    ASSERT_TRUE(decoded.b.is_d_addition_present);
    ASSERT_EQ(decoded.b.d, 17);
    ASSERT_TRUE(decoded.b.is_e_addition_present);
    ASSERT_EQ(decoded.b.e, oer_c_source_ah_e_g_e);
    ASSERT_TRUE(decoded.is_e_addition_present);
    ASSERT_EQ(decoded.e, 18);
    ASSERT_TRUE(decoded.is_f_addition_present);
    ASSERT_EQ(decoded.f, 19);
    ASSERT_TRUE(decoded.is_g_addition_present);
    ASSERT_EQ(decoded.g, 20);
    ASSERT_TRUE(decoded.is_h_addition_present);
    ASSERT_EQ(decoded.h, 21);
    ASSERT_TRUE(decoded.is_i_addition_present);
    ASSERT_EQ(decoded.i, 22);
    ASSERT_TRUE(decoded.is_j_addition_present);
    ASSERT_EQ(decoded.j, 23);
    ASSERT_TRUE(decoded.is_k_addition_present);
    ASSERT_EQ(decoded.k, 24);
    ASSERT_TRUE(decoded.is_l_addition_present);
    ASSERT_EQ(decoded.l, 25);
}

TEST(oer_c_source_af_past)
{
    uint8_t encoded[12] = "\x80\xff\x02\x05\xe0\x02\x00\xff\x01\x12\x01\x13";
    struct oer_c_source_af_t decoded;

    /* Decode. */
    memset(&decoded, 0, sizeof(decoded));
    ASSERT_EQ(oer_c_source_af_decode(&decoded,
                                     &encoded[0],
                                     sizeof(encoded)), sizeof(encoded));

    ASSERT_EQ(decoded.a, true);
    ASSERT_TRUE(decoded.is_b_addition_present);
    ASSERT_EQ(decoded.b.c, true);
    ASSERT_FALSE(decoded.b.is_d_addition_present);
    ASSERT_TRUE(decoded.is_e_addition_present);
    ASSERT_EQ(decoded.e, 18);
    ASSERT_TRUE(decoded.is_f_addition_present);
    ASSERT_EQ(decoded.f, 19);
    ASSERT_FALSE(decoded.is_g_addition_present);
    ASSERT_FALSE(decoded.is_h_addition_present);
    ASSERT_FALSE(decoded.is_i_addition_present);
    ASSERT_FALSE(decoded.is_j_addition_present);
    ASSERT_FALSE(decoded.is_k_addition_present);
    ASSERT_FALSE(decoded.is_l_addition_present);
}

TEST(oer_c_source_af_future)
{
    uint8_t encoded[37] = "\x80\xff\x04\x02\xff\xc0\x00\x0b\x80\xff\x02\x03"
        "\xe0\x01\x11\x01\x01\x01\xab\x01\x12\x01\x13\x01\x14\x01\x15\x01\x16\x01"
        "\x17\x01\x18\x01\x19\x01\x1a";
    struct oer_c_source_af_t decoded;

    /* Decode. */
    memset(&decoded, 0, sizeof(decoded));
    ASSERT_EQ(oer_c_source_af_decode(&decoded,
                                     &encoded[0],
                                     sizeof(encoded)), sizeof(encoded));

    ASSERT_EQ(decoded.a, true);
    ASSERT_TRUE(decoded.is_b_addition_present);
    ASSERT_EQ(decoded.b.c, true);
    ASSERT_TRUE(decoded.b.is_d_addition_present);
    ASSERT_EQ(decoded.b.d, 17);
    ASSERT_TRUE(decoded.is_e_addition_present);
    ASSERT_EQ(decoded.e, 18);
    ASSERT_TRUE(decoded.is_f_addition_present);
    ASSERT_EQ(decoded.f, 19);
    ASSERT_TRUE(decoded.is_g_addition_present);
    ASSERT_EQ(decoded.g, 20);
    ASSERT_TRUE(decoded.is_h_addition_present);
    ASSERT_EQ(decoded.h, 21);
    ASSERT_TRUE(decoded.is_i_addition_present);
    ASSERT_EQ(decoded.i, 22);
    ASSERT_TRUE(decoded.is_j_addition_present);
    ASSERT_EQ(decoded.j, 23);
    ASSERT_TRUE(decoded.is_k_addition_present);
    ASSERT_EQ(decoded.k, 24);
    ASSERT_TRUE(decoded.is_l_addition_present);
    ASSERT_EQ(decoded.l, 25);
}

TEST(oer_c_source_ag)
{
    uint8_t encoded[36];
    struct oer_c_source_ag_t decoded;

    /* Encode. */
    decoded.a = true;
    decoded.b.length = 2;
    memcpy(&decoded.b.buf[0], "\x84\x55", 2);
    decoded.is_b_addition_present = true;
    decoded.c.length = 4;
    decoded.c.elements[0] = true;
    decoded.c.elements[1] = false;
    decoded.c.elements[2] = true;
    decoded.c.elements[3] = false;
    decoded.is_c_addition_present = true;
    decoded.d = oer_c_source_ag_d_f_e;
    decoded.is_d_addition_present = true;
    decoded.is_h_addition_present = true;
    decoded.i = 1.0f;
    decoded.is_i_addition_present = true;
    decoded.j.choice = oer_c_source_ag_j_choice_k_e;
    decoded.j.value.k = 60693;
    decoded.is_j_addition_present = true;
    memcpy(&decoded.m.buf[0], "\xf0\xf1\xf2\xf3\xf4", 5);
    decoded.is_m_addition_present = true;

    memset(&encoded[0], 0, sizeof(encoded));
    ASSERT_EQ(oer_c_source_ag_encode(&encoded[0],
                                     sizeof(encoded),
                                     &decoded), sizeof(encoded));

    ASSERT_MEMORY_EQ(&encoded[0],
                     "\x80\xff\x02\x01\xfe\x03\x02\x84\x55\x06\x01\x04\xff\x00"
                     "\xff\x00\x03\x82\x01\x00\x00\x04\x3f\x80\x00\x00\x03\x80"
                     "\xed\x15\x05\xf0\xf1\xf2\xf3\xf4",
                     sizeof(encoded));

    /* Decode. */
    memset(&decoded, 0, sizeof(decoded));
    ASSERT_EQ(oer_c_source_ag_decode(&decoded,
                                     &encoded[0],
                                     sizeof(encoded)), sizeof(encoded));

    ASSERT_EQ(decoded.a, true);
    ASSERT_TRUE(decoded.is_b_addition_present);
    ASSERT_EQ(decoded.b.length, 2);
    ASSERT_MEMORY_EQ(&decoded.b.buf[0], "\x84\x55", 2);
    ASSERT_TRUE(decoded.is_c_addition_present);
    ASSERT_EQ(decoded.c.length, 4);
    ASSERT_TRUE(decoded.c.elements[0]);
    ASSERT_FALSE(decoded.c.elements[1]);
    ASSERT_TRUE(decoded.c.elements[2]);
    ASSERT_FALSE(decoded.c.elements[3]);
    ASSERT_TRUE(decoded.is_d_addition_present);
    ASSERT_EQ(decoded.d, oer_c_source_ag_d_f_e);
    ASSERT_TRUE(decoded.is_h_addition_present);
    ASSERT_TRUE(decoded.is_i_addition_present);
    ASSERT_TRUE(decoded.i >= 1.0f);
    ASSERT_TRUE(decoded.i <= 1.0f);
    ASSERT_TRUE(decoded.is_j_addition_present);
    ASSERT_EQ(decoded.j.choice, oer_c_source_ag_j_choice_k_e);
    ASSERT_EQ(decoded.j.value.k, 60693);
    ASSERT_TRUE(decoded.is_m_addition_present);
    ASSERT_MEMORY_EQ(&decoded.m.buf[0], "\xf0\xf1\xf2\xf3\xf4", 5);
}

TEST(oer_c_source_an)
{
    struct data_t {
        int32_t decoded;
        uint8_t encoded[5];
        uint8_t encoded_length;
    } datas[] = {
        {
            .decoded = oer_c_source_an_a_e,
            .encoded = "\x84\xff\x00\x00\x00",
            .encoded_length = 5
        },
        {
            .decoded = oer_c_source_an_b_e,
            .encoded = "\x83\x80\x00\x00",
            .encoded_length = 4
        },
        {
            .decoded = oer_c_source_an_c_e,
            .encoded = "\x83\xff\x00\x00",
            .encoded_length = 4
        },
        {
            .decoded = oer_c_source_an_d_e,
            .encoded = "\x82\x80\x00",
            .encoded_length = 3
        },
        {
            .decoded = oer_c_source_an_e_e,
            .encoded = "\x81\x80",
            .encoded_length = 2
        },
        {
            .decoded = oer_c_source_an_f_e,
            .encoded = "\x00",
            .encoded_length = 1
        },
        {
            .decoded = oer_c_source_an_g_e,
            .encoded = "\x7f",
            .encoded_length = 1
        },
        {
            .decoded = oer_c_source_an_h_e,
            .encoded = "\x82\x00\x80",
            .encoded_length = 3
        },
        {
            .decoded = oer_c_source_an_i_e,
            .encoded = "\x82\x7f\xff",
            .encoded_length = 3
        },
        {
            .decoded = oer_c_source_an_j_e,
            .encoded = "\x83\x01\x00\x00",
            .encoded_length = 4
        },
        {
            .decoded = oer_c_source_an_k_e,
            .encoded = "\x84\x01\x00\x00\x00",
            .encoded_length = 5
        },
    };
    uint8_t encoded[5];
    struct oer_c_source_an_t decoded;
    unsigned int i;

    for (i = 0; i < membersof(datas); i++) {
        printf("%u\n", i);
        /* Encode. */
        decoded.value = datas[i].decoded;

        memset(&encoded[0], 0, sizeof(encoded));
        ASSERT_EQ(oer_c_source_an_encode(&encoded[0],
                                         sizeof(encoded),
                                         &decoded), datas[i].encoded_length);
        ASSERT_MEMORY_EQ(&encoded[0],
                         &datas[i].encoded[0],
                         datas[i].encoded_length);

        /* Decode. */
        memset(&decoded, 0, sizeof(decoded));
        ASSERT_EQ(oer_c_source_an_decode(&decoded,
                                         &encoded[0],
                                         datas[i].encoded_length),
                                         datas[i].encoded_length);

        ASSERT_EQ(decoded.value, datas[i].decoded);
    }
}

TEST(oer_c_source_ao)
{
<<<<<<< HEAD
    uint8_t encoded[1] = "\x10";
    struct oer_c_source_ao_t decoded;

    decoded.b.a = 16;
=======
    uint8_t encoded[9];
    struct oer_c_source_ao_t decoded;

    /* Encode. */
    decoded.a = OER_C_SOURCE_AO_A_C;
    decoded.b = OER_C_SOURCE_AO_B_A;
    decoded.c = 0x50;
    decoded.d = OER_C_SOURCE_AO_D_B;

    memset(&encoded[0], 0, sizeof(encoded));
    ASSERT_EQ(oer_c_source_ao_encode(&encoded[0],
                                     sizeof(encoded),
                                     &decoded), sizeof(encoded));
    ASSERT_MEMORY_EQ(&encoded[0],
                     "\x01\x80\x00\x00\x50\x20\x00\x00\x00",
                     sizeof(encoded));
>>>>>>> c7a8cd5d

    /* Decode. */
    memset(&decoded, 0, sizeof(decoded));
    ASSERT_EQ(oer_c_source_ao_decode(&decoded,
                                     &encoded[0],
                                     sizeof(encoded)), sizeof(encoded));

<<<<<<< HEAD
    ASSERT_EQ(decoded.b.a, 16);
=======
    ASSERT_EQ(decoded.a, OER_C_SOURCE_AO_A_C);
    ASSERT_EQ(decoded.b, OER_C_SOURCE_AO_B_A);
    ASSERT_EQ(decoded.c, 0x50);
    ASSERT_EQ(decoded.d, OER_C_SOURCE_AO_D_B);
>>>>>>> c7a8cd5d
}

TEST(oer_c_source_ag_erroneous_data)
{
    struct oer_c_source_ag_t decoded;

    // Wrong length determinant, valid unused bits
    uint8_t encoded[4] = "\x80\xff\xff\x00";
    ASSERT_EQ(oer_c_source_ag_decode(&decoded,
                                     &encoded[0],
                                     sizeof(encoded)), -EOUTOFDATA);

    // Valid length determinant, invalid unused bits
    uint8_t encoded2[4] = "\x80\xff\x03\x0a";
    ASSERT_EQ(oer_c_source_ag_decode(&decoded,
                                     &encoded2[0],
                                     sizeof(encoded2)), -EBADLENGTH);

    // Invalid addition length of unknown future additions
    uint8_t encoded3[6] = "\x80\xff\x02\x00\x01\xff";
    ASSERT_EQ(oer_c_source_ag_decode(&decoded,
                                     &encoded3[0],
                                     sizeof(encoded3)), -EOUTOFDATA);
}

TEST(oer_programming_types_float)
{
    uint8_t encoded[4];
    struct oer_programming_types_float_t decoded;

    /* Encode. */
    decoded.value = 1.0f;

    memset(&encoded[0], 0, sizeof(encoded));
    ASSERT_EQ(oer_programming_types_float_encode(&encoded[0],
                                                 sizeof(encoded),
                                                 &decoded), sizeof(encoded));
    ASSERT_MEMORY_EQ(&encoded[0], "\x3f\x80\x00\x00", sizeof(encoded));

    /* Decode. */
    memset(&decoded, 0, sizeof(decoded));
    ASSERT_EQ(oer_programming_types_float_decode(&decoded,
                                                 &encoded[0],
                                                 sizeof(encoded)), sizeof(encoded));

    ASSERT_TRUE(fequal(decoded.value, 1.0f));
}

TEST(oer_programming_types_double)
{
    uint8_t encoded[8];
    struct oer_programming_types_double_t decoded;

    /* Encode. */
    decoded.value = 1.0;

    memset(&encoded[0], 0, sizeof(encoded));
    ASSERT_EQ(oer_programming_types_double_encode(&encoded[0],
                                                  sizeof(encoded),
                                                  &decoded), sizeof(encoded));
    ASSERT_MEMORY_EQ(&encoded[0],
                     "\x3f\xf0\x00\x00\x00\x00\x00\x00",
                     sizeof(encoded));

    /* Decode. */
    memset(&decoded, 0, sizeof(decoded));
    ASSERT_EQ(oer_programming_types_double_decode(&decoded,
                                                  &encoded[0],
                                                  sizeof(encoded)), sizeof(encoded));

    ASSERT_TRUE(fequal(decoded.value, 1.0));
}<|MERGE_RESOLUTION|>--- conflicted
+++ resolved
@@ -1272,12 +1272,6 @@
 
 TEST(oer_c_source_ao)
 {
-<<<<<<< HEAD
-    uint8_t encoded[1] = "\x10";
-    struct oer_c_source_ao_t decoded;
-
-    decoded.b.a = 16;
-=======
     uint8_t encoded[9];
     struct oer_c_source_ao_t decoded;
 
@@ -1294,7 +1288,6 @@
     ASSERT_MEMORY_EQ(&encoded[0],
                      "\x01\x80\x00\x00\x50\x20\x00\x00\x00",
                      sizeof(encoded));
->>>>>>> c7a8cd5d
 
     /* Decode. */
     memset(&decoded, 0, sizeof(decoded));
@@ -1302,14 +1295,26 @@
                                      &encoded[0],
                                      sizeof(encoded)), sizeof(encoded));
 
-<<<<<<< HEAD
-    ASSERT_EQ(decoded.b.a, 16);
-=======
     ASSERT_EQ(decoded.a, OER_C_SOURCE_AO_A_C);
     ASSERT_EQ(decoded.b, OER_C_SOURCE_AO_B_A);
     ASSERT_EQ(decoded.c, 0x50);
     ASSERT_EQ(decoded.d, OER_C_SOURCE_AO_D_B);
->>>>>>> c7a8cd5d
+}
+
+TEST(oer_c_source_ap)
+{
+    uint8_t encoded[1] = "\x10";
+    struct oer_c_source_ap_t decoded;
+
+    decoded.b.a = 16;
+
+    /* Decode. */
+    memset(&decoded, 0, sizeof(decoded));
+    ASSERT_EQ(oer_c_source_ap_decode(&decoded,
+                                     &encoded[0],
+                                     sizeof(encoded)), sizeof(encoded));
+
+    ASSERT_EQ(decoded.b.a, 16);
 }
 
 TEST(oer_c_source_ag_erroneous_data)

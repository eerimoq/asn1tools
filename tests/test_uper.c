--- conflicted
+++ resolved
@@ -1048,15 +1048,7 @@
     }
 }
 
-<<<<<<< HEAD
 TEST(uper_c_source_ao)
-{
-    uint8_t encoded[1] = "\x20";
-    struct uper_c_source_ao_t decoded;
-
-    decoded.b.a = 16;
-=======
-TEST(uper_c_source_an)
 {
     uint8_t encoded[9];
     struct uper_c_source_ao_t decoded;
@@ -1074,17 +1066,10 @@
     ASSERT_MEMORY_EQ(&encoded[0],
                      "\x01\x80\x00\x00\x52\x00\x00\x00\x00",
                      sizeof(encoded));
->>>>>>> c7a8cd5d
 
     /* Decode. */
     memset(&decoded, 0, sizeof(decoded));
     ASSERT_EQ(uper_c_source_ao_decode(&decoded,
-<<<<<<< HEAD
-                                      &encoded[0],
-                                      sizeof(encoded)), sizeof(encoded));
-
-    ASSERT_EQ(decoded.b.a, 16);
-=======
                                      &encoded[0],
                                      sizeof(encoded)), sizeof(encoded));
 
@@ -1092,5 +1077,20 @@
     ASSERT_EQ(decoded.b, UPER_C_SOURCE_AO_B_A);
     ASSERT_EQ(decoded.c, 0x5);
     ASSERT_EQ(decoded.d, UPER_C_SOURCE_AO_D_B);
->>>>>>> c7a8cd5d
+}
+
+TEST(uper_c_source_ap)
+{
+    uint8_t encoded[1] = "\x20";
+    struct uper_c_source_ap_t decoded;
+
+    decoded.b.a = 16;
+
+    /* Decode. */
+    memset(&decoded, 0, sizeof(decoded));
+    ASSERT_EQ(uper_c_source_ap_decode(&decoded,
+                                      &encoded[0],
+                                      sizeof(encoded)), sizeof(encoded));
+
+    ASSERT_EQ(decoded.b.a, 16);
 }
"""Unaligned Packed Encoding Rules (UPER) C source code codec generator.

"""

from .utils import ENCODER_AND_DECODER_STRUCTS
from .utils import ENCODER_ABORT
from .utils import DECODER_ABORT
from .utils import Generator
from .utils import camel_to_snake_case
from .utils import is_user_type
from .utils import indent_lines
from .utils import dedent_lines
from ...codecs import uper


ENCODER_INIT = '''\
static void encoder_init(struct encoder_t *self_p,
                         uint8_t *buf_p,
                         size_t size)
{
    self_p->buf_p = buf_p;
    self_p->size = (8 * (ssize_t)size);
    self_p->pos = 0;
}\
'''

ENCODER_GET_RESULT = '''
static ssize_t encoder_get_result(struct encoder_t *self_p)
{
    if (self_p->size >= 0) {
        return ((self_p->pos + 7) / 8);
    } else {
        return (self_p->pos);
    }
}\
'''

ENCODER_ALLOC = '''
static ssize_t encoder_alloc(struct encoder_t *self_p,
                             size_t size)
{
    ssize_t pos;

    if (self_p->pos + (ssize_t)size <= self_p->size) {
        pos = self_p->pos;
        self_p->pos += (ssize_t)size;
    } else {
        pos = -ENOMEM;
        encoder_abort(self_p, ENOMEM);
    }

    return (pos);
}\
'''

ENCODER_APPEND_BIT = '''
static void encoder_append_bit(struct encoder_t *self_p,
                               int value)
{
    ssize_t pos;

    pos = encoder_alloc(self_p, 1);

    if (pos < 0) {
        return;
    }

    if ((pos % 8) == 0) {
        self_p->buf_p[pos / 8] = 0;
    }

    self_p->buf_p[pos / 8] |= (value << (7 - (pos % 8)));
}\
'''

ENCODER_APPEND_BYTES = '''
static void encoder_append_bytes(struct encoder_t *self_p,
                                 const uint8_t *buf_p,
                                 size_t size)
{
    size_t i;
    ssize_t pos;
    size_t byte_pos;
    size_t pos_in_byte;

    pos = encoder_alloc(self_p, 8 * size);

    if (pos < 0) {
        return;
    }

    byte_pos = ((size_t)pos / 8);
    pos_in_byte = ((size_t)pos % 8);

    if (pos_in_byte == 0) {
        memcpy(&self_p->buf_p[byte_pos], buf_p, size);
    } else {
        for (i = 0; i < size; i++) {
            self_p->buf_p[byte_pos + i] |= (buf_p[i] >> pos_in_byte);
            self_p->buf_p[byte_pos + i + 1] = (buf_p[i] << (8 - pos_in_byte));
        }
    }
}\
'''

ENCODER_APPEND_UINT8 = '''
static void encoder_append_uint8(struct encoder_t *self_p,
                                 uint8_t value)
{
    uint8_t buf[1];

    buf[0] = (uint8_t)value;

    encoder_append_bytes(self_p, &buf[0], sizeof(buf));
}\
'''

ENCODER_APPEND_UINT16 = '''
static void encoder_append_uint16(struct encoder_t *self_p,
                                  uint16_t value)
{
    uint8_t buf[2];

    buf[0] = (value >> 8);
    buf[1] = value;

    encoder_append_bytes(self_p, &buf[0], sizeof(buf));
}\
'''

ENCODER_APPEND_UINT32 = '''
static void encoder_append_uint32(struct encoder_t *self_p,
                                  uint32_t value)
{
    uint8_t buf[4];

    buf[0] = (value >> 24);
    buf[1] = (value >> 16);
    buf[2] = (value >> 8);
    buf[3] = value;

    encoder_append_bytes(self_p, &buf[0], sizeof(buf));
}\
'''

ENCODER_APPEND_UINT64 = '''
static void encoder_append_uint64(struct encoder_t *self_p,
                                  uint64_t value)
{
    uint8_t buf[8];

    buf[0] = (value >> 56);
    buf[1] = (value >> 48);
    buf[2] = (value >> 40);
    buf[3] = (value >> 32);
    buf[4] = (value >> 24);
    buf[5] = (value >> 16);
    buf[6] = (value >> 8);
    buf[7] = value;

    encoder_append_bytes(self_p, &buf[0], sizeof(buf));
}\
'''

ENCODER_APPEND_INT8 = '''
static void encoder_append_int8(struct encoder_t *self_p,
                                int8_t value)
{
    value += 128;
    encoder_append_uint8(self_p, (uint8_t)value);
}\
'''

ENCODER_APPEND_INT16 = '''
static void encoder_append_int16(struct encoder_t *self_p,
                                 int16_t value)
{
    value += 32768;
    encoder_append_uint16(self_p, (uint16_t)value);
}\
'''

ENCODER_APPEND_INT32 = '''
static void encoder_append_int32(struct encoder_t *self_p,
                                 int32_t value)
{
    value += 2147483648;
    encoder_append_uint32(self_p, (uint32_t)value);
}\
'''

ENCODER_APPEND_INT64 = '''
static void encoder_append_int64(struct encoder_t *self_p,
                                 int64_t value)
{
    uint64_t u64_value;

    u64_value = (uint64_t)value;
    u64_value += 9223372036854775808ul;

    encoder_append_uint64(self_p, u64_value);
}\
'''

ENCODER_APPEND_BOOL = '''
static void encoder_append_bool(struct encoder_t *self_p, bool value)
{
    encoder_append_bit(self_p, value ? 1 : 0);
}\
'''

ENCODER_APPEND_NON_NEGATIVE_BINARY_INTEGER = '''
static void encoder_append_non_negative_binary_integer(struct encoder_t *self_p,
                                                       uint64_t value,
                                                       size_t size)
{
    size_t i;

    for (i = 0; i < size; i++) {
        encoder_append_bit(self_p, (value >> (size - i - 1)) & 1);
    }
}\
'''

DECODER_INIT = '''
static void decoder_init(struct decoder_t *self_p,
                         const uint8_t *buf_p,
                         size_t size)
{
    self_p->buf_p = buf_p;
    self_p->size = (8 * (ssize_t)size);
    self_p->pos = 0;
}\
'''

DECODER_GET_RESULT = '''
static ssize_t decoder_get_result(struct decoder_t *self_p)
{
    if (self_p->size >= 0) {
        return ((self_p->pos + 7) / 8);
    } else {
        return (self_p->pos);
    }
}\
'''

DECODER_FREE = '''
static ssize_t decoder_free(struct decoder_t *self_p,
                            size_t size)
{
    ssize_t pos;

    if (self_p->pos + (ssize_t)size <= self_p->size) {
        pos = self_p->pos;
        self_p->pos += (ssize_t)size;
    } else {
        pos = -EOUTOFDATA;
        decoder_abort(self_p, EOUTOFDATA);
    }

    return (pos);
}\
'''

DECODER_READ_BIT = '''
static int decoder_read_bit(struct decoder_t *self_p)
{
    ssize_t pos;
    int value;

    pos = decoder_free(self_p, 1);

    if (pos >= 0) {
        value = ((self_p->buf_p[pos / 8] >> (7 - (pos % 8))) & 1);
    } else {
        value = 0;
    }

    return (value);
}\
'''

DECODER_READ_BYTES = '''
static void decoder_read_bytes(struct decoder_t *self_p,
                               uint8_t *buf_p,
                               size_t size)
{
    size_t i;
    ssize_t pos;
    size_t byte_pos;
    size_t pos_in_byte;

    pos = decoder_free(self_p, 8 * size);

    if (pos < 0) {
        return;
    }

    byte_pos = ((size_t)pos / 8);
    pos_in_byte = ((size_t)pos % 8);

    if (pos_in_byte == 0) {
        memcpy(buf_p, &self_p->buf_p[byte_pos], size);
    } else {
        for (i = 0; i < size; i++) {
            buf_p[i] = (self_p->buf_p[byte_pos + i] << pos_in_byte);
            buf_p[i] |= (self_p->buf_p[byte_pos + i + 1] >> (8 - pos_in_byte));
        }
    }
}\
'''

DECODER_READ_UINT8 = '''
static uint8_t decoder_read_uint8(struct decoder_t *self_p)
{
    uint8_t value;

    decoder_read_bytes(self_p, &value, sizeof(value));

    return (value);
}\
'''

DECODER_READ_UINT16 = '''
static uint16_t decoder_read_uint16(struct decoder_t *self_p)
{
    uint8_t buf[2];

    decoder_read_bytes(self_p, &buf[0], sizeof(buf));

    return ((buf[0] << 8) | buf[1]);
}\
'''

DECODER_READ_UINT32 = '''
static uint32_t decoder_read_uint32(struct decoder_t *self_p)
{
    uint8_t buf[4];

    decoder_read_bytes(self_p, &buf[0], sizeof(buf));

    return (((uint32_t)buf[0] << 24)
            | ((uint32_t)buf[1] << 16)
            | ((uint32_t)buf[2] << 8)
            | (uint32_t)buf[3]);
}\
'''

DECODER_READ_UINT64 = '''
static uint64_t decoder_read_uint64(struct decoder_t *self_p)
{
    uint8_t buf[8];

    decoder_read_bytes(self_p, &buf[0], sizeof(buf));

    return (((uint64_t)buf[0] << 56)
            | ((uint64_t)buf[1] << 48)
            | ((uint64_t)buf[2] << 40)
            | ((uint64_t)buf[3] << 32)
            | ((uint64_t)buf[4] << 24)
            | ((uint64_t)buf[5] << 16)
            | ((uint64_t)buf[6] << 8)
            | (uint64_t)buf[7]);
}\
'''

DECODER_READ_INT8 = '''
static int8_t decoder_read_int8(struct decoder_t *self_p)
{
    int8_t value;

    value = (int8_t)decoder_read_uint8(self_p);
    value -= 128;

    return (value);
}\
'''

DECODER_READ_INT16 = '''
static int16_t decoder_read_int16(struct decoder_t *self_p)
{
    int16_t value;

    value = (int16_t)decoder_read_uint16(self_p);
    value -= 32768;

    return (value);
}\
'''

DECODER_READ_INT32 = '''
static int32_t decoder_read_int32(struct decoder_t *self_p)
{
    int32_t value;

    value = (int32_t)decoder_read_uint32(self_p);
    value -= 2147483648;

    return (value);
}\
'''

DECODER_READ_INT64 = '''
static int64_t decoder_read_int64(struct decoder_t *self_p)
{
    uint64_t value;

    value = decoder_read_uint64(self_p);
    value -= 9223372036854775808ul;

    return ((int64_t)value);
}\
'''

DECODER_READ_BOOL = '''
static bool decoder_read_bool(struct decoder_t *self_p)
{
    return (decoder_read_bit(self_p) != 0);
}\
'''

DECODER_READ_NON_NEGATIVE_BINARY_INTEGER = '''
static uint64_t decoder_read_non_negative_binary_integer(struct decoder_t *self_p,
                                                         size_t size)
{
    size_t i;
    uint64_t value;

    value = 0;

    for (i = 0; i < size; i++) {
        value <<= 1;
        value |= (uint64_t)decoder_read_bit(self_p);
    }

    return (value);
}\
'''


def does_bits_match_range(number_of_bits, minimum, maximum):
    return 2 ** number_of_bits == (maximum - minimum + 1)


class _Generator(Generator):

    def format_real(self):
        return []

    def get_enumerated_values(self, type_):
        return sorted(type_.root_data_to_value.items())

    def get_choice_members(self, type_):
        return type_.root_index_to_member.values()

    def format_type(self, type_, checker):
        if isinstance(type_, uper.Integer):
            return self.format_integer(checker)
        elif isinstance(type_, uper.Boolean):
            return self.format_boolean()
        elif isinstance(type_, uper.Real):
            return self.format_real()
        elif isinstance(type_, uper.Null):
            return []
        elif is_user_type(type_):
            return self.format_user_type(type_.type_name,
                                         type_.module_name)
        elif isinstance(type_, uper.OctetString):
            return self.format_octet_string(checker)
        elif isinstance(type_, uper.Sequence):
            return self.format_sequence(type_, checker)
        elif isinstance(type_, uper.Choice):
            return self.format_choice(type_, checker)
        elif isinstance(type_, uper.SequenceOf):
            return self.format_sequence_of(type_, checker)
        elif isinstance(type_, uper.Enumerated):
            return self.format_enumerated(type_)
        else:
            raise self.error(
                "Unsupported type '{}'.".format(type_.type_name))

    def generate_type_declaration_process(self, type_, checker):
        if isinstance(type_, uper.Integer):
            lines = self.format_integer(checker)
            lines[0] += ' value;'
        elif isinstance(type_, uper.Boolean):
            lines = self.format_boolean()
            lines[0] += ' value;'
        elif isinstance(type_, uper.Real):
            lines = self.format_real()
        elif isinstance(type_, uper.Enumerated):
            lines = self.format_enumerated(type_)
            lines[0] += ' value;'
        elif isinstance(type_, uper.Sequence):
            lines = self.format_sequence(type_, checker)[1:-1]
            lines = dedent_lines(lines)
        elif isinstance(type_, uper.SequenceOf):
            lines = self.format_sequence_of(type_, checker)[1:-1]
            lines = dedent_lines(lines)
        elif isinstance(type_, uper.Choice):
            lines = self.format_choice(type_, checker)
            lines = dedent_lines(lines[1:-1])
        elif isinstance(type_, uper.OctetString):
            lines = self.format_octet_string(checker)[1:-1]
            lines = dedent_lines(lines)
        elif isinstance(type_, uper.Null):
            lines = []
        else:
            raise self.error(
                "Unsupported type '{}'.".format(type_.type_name))

        return lines

    def generate_definition_inner_process(self, type_, checker):
        if isinstance(type_, uper.Integer):
            return self.format_integer_inner(type_, checker)
        elif isinstance(type_, uper.Boolean):
            return self.format_boolean_inner()
        elif isinstance(type_, uper.Real):
            return self.format_real_inner()
        elif isinstance(type_, uper.Sequence):
            return self.format_sequence_inner(type_, checker)
        elif isinstance(type_, uper.SequenceOf):
            return self.format_sequence_of_inner(type_, checker)
        elif isinstance(type_, uper.Choice):
            return self.format_choice_inner(type_, checker)
        elif isinstance(type_, uper.OctetString):
            return self.format_octet_string_inner(type_, checker)
        elif isinstance(type_, uper.Enumerated):
            return self.format_enumerated_inner(type_)
        elif isinstance(type_, uper.Null):
            return self.format_null_inner()
        else:
            return [], []

    def format_integer_inner(self, type_, checker):
        type_name = self.format_type_name(checker.minimum, checker.maximum)
        suffix = type_name[:-2]
        location = self.location_inner()

        if (type_.number_of_bits % 8) == 0:
            return (
                [
                    'encoder_append_{}(encoder_p, src_p->{});'.format(
                        suffix,
                        location)
                ],
                [
                    'dst_p->{} = decoder_read_{}(decoder_p);'.format(location,
                                                                     suffix)
                ]
            )
        else:
            return (
                [
                    'encoder_append_non_negative_binary_integer(',
                    '    encoder_p,',
                    '    (uint64_t)(src_p->{} - {}),'.format(location, checker.minimum),
                    '    {});'.format(type_.number_of_bits)
                ],
                [
                    'dst_p->{} = decoder_read_non_negative_binary_integer('.format(
                        location),
                    '    decoder_p,',
                    '    {});'.format(type_.number_of_bits),
                    'dst_p->{} += {};'.format(location, checker.minimum)
                ]
            )

    def format_boolean_inner(self):
        return (
            [
                'encoder_append_bool(encoder_p, src_p->{});'.format(
                    self.location_inner())
            ],
            [
                'dst_p->{} = decoder_read_bool(decoder_p);'.format(
                    self.location_inner())
            ]
        )

    def format_real_inner(self):
        return [], []

    def format_sequence_inner(self, type_, checker):
        encode_lines = []
        decode_lines = []
        member_name_to_is_present = {}

        for member in type_.root_members:
            if member.optional:
                name = '{}is_{}_present'.format(self.location_inner('', '.'),
                                                member.name)
                encode_lines.append(
                    'encoder_append_bool(encoder_p, src_p->{});'.format(
                        name))
                decode_lines.append(
                    'dst_p->{} = decoder_read_bool(decoder_p);'.format(
                        name))
            elif member.default is not None:
                unique_is_present = self.add_unique_decode_variable('bool {};',
                                                                    'is_present')
                member_name_to_is_present[member.name] = unique_is_present
                encode_lines.append(
                    'encoder_append_bool(encoder_p, src_p->{}{} != {});'.format(
                        self.location_inner('', '.'),
                        member.name,
                        self.format_default(member.default)))
                decode_lines.append(
                    '{} = decoder_read_bool(decoder_p);'.format(
                        unique_is_present))

        for member in type_.root_members:
            (member_encode_lines,
             member_decode_lines) = self.format_sequence_inner_member(
                 member,
                 checker,
                 member_name_to_is_present)

            encode_lines += member_encode_lines
            decode_lines += member_decode_lines

        return encode_lines, decode_lines

    def format_octet_string_inner(self, type_, checker):
        location = self.location_inner('', '.')

        if checker.minimum == checker.maximum:
            encode_lines = [
                'encoder_append_bytes(encoder_p,',
                '                     &src_p->{}buf[0],'.format(location),
                '                     {});'.format(checker.maximum)
            ]
            decode_lines = [
                'decoder_read_bytes(decoder_p,',
                '                   &dst_p->{}buf[0],'.format(location),
                '                   {});'.format(checker.maximum)
            ]
        else:
            encode_lines = [
                'encoder_append_non_negative_binary_integer(',
                '    encoder_p,',
                '    src_p->{}length - {}u,'.format(location, checker.minimum),
                '    {});'.format(type_.number_of_bits),
                'encoder_append_bytes(encoder_p,',
                '                     &src_p->{}buf[0],'.format(location),
                '                     src_p->{}length);'.format(location)
            ]
            decode_lines = [
                'dst_p->{}length = decoder_read_non_negative_binary_integer('.format(
                    location),
                '    decoder_p,',
                '    {});'.format(type_.number_of_bits),
                'dst_p->{}length += {};'.format(location, checker.minimum)
            ]

            if not does_bits_match_range(type_.number_of_bits,
                                         checker.minimum,
                                         checker.maximum):
                decode_lines += [
                    '',
                    'if (dst_p->{}length > {}) {{'.format(location, checker.maximum),
                    '    decoder_abort(decoder_p, EBADLENGTH);',
                    '',
                    '    return;',
                    '}',
                    ''
                ]

            decode_lines += [
                'decoder_read_bytes(decoder_p,',
                '                   &dst_p->{}buf[0],'.format(location),
                '                   dst_p->{}length);'.format(location)
            ]

        return encode_lines, decode_lines

    def format_user_type_inner(self, type_name, module_name):
        module_name_snake = camel_to_snake_case(module_name)
        type_name_snake = camel_to_snake_case(type_name)
        prefix = '{}_{}_{}'.format(self.namespace,
                                   module_name_snake,
                                   type_name_snake)
        encode_lines = [
            '{}_encode_inner(encoder_p, &src_p->{});'.format(
                prefix,
                self.location_inner())
        ]
        decode_lines = [
            '{}_decode_inner(decoder_p, &dst_p->{});'.format(
                prefix,
                self.location_inner())
        ]

        return encode_lines, decode_lines

    def format_choice_inner(self, type_, checker):
        encode_lines = []
        decode_lines = []
        type_name = self.format_type_name(0, max(type_.root_index_to_member))
        unique_choice = self.add_unique_decode_variable(
            '{} {{}};'.format(type_name),
            'choice')
        choice = '{}choice'.format(self.location_inner('', '.'))

        for member in type_.root_index_to_member.values():
            member_checker = self.get_member_checker(checker,
                                                     member.name)

            with self.asn1_members_backtrace_push(member.name):
                with self.c_members_backtrace_push('value'):
                    with self.c_members_backtrace_push(member.name):
                        choice_encode_lines, choice_decode_lines = self.format_type_inner(
                            member,
                            member_checker)

            index = type_.root_name_to_index[member.name]

            choice_encode_lines = [
                'encoder_append_non_negative_binary_integer(encoder_p, {}, {});'.format(
                    index,
                    type_.root_number_of_bits)
            ] + choice_encode_lines + [
                'break;'
            ]
            encode_lines += [
                'case {}_choice_{}_e:'.format(self.location, member.name)
            ] + indent_lines(choice_encode_lines) + [
                ''
            ]

            choice_decode_lines = [
                'dst_p->{} = {}_choice_{}_e;'.format(choice,
                                                     self.location,
                                                     member.name)
            ] + choice_decode_lines + [
                'break;'
            ]
            decode_lines += [
                'case {}:'.format(index)
            ] + indent_lines(choice_decode_lines) + [
                ''
            ]

        encode_lines = [
            '',
            'switch (src_p->{}) {{'.format(choice),
            ''
        ] + encode_lines + [
            'default:',
            '    encoder_abort(encoder_p, EBADCHOICE);',
            '    break;',
            '}',
            ''
        ]

        decode_lines = [
            '{} = decoder_read_non_negative_binary_integer(decoder_p, {});'.format(
                unique_choice,
                type_.root_number_of_bits),
            '',
            'switch ({}) {{'.format(unique_choice),
            ''
        ] + decode_lines + [
            'default:',
            '    decoder_abort(decoder_p, EBADCHOICE);',
            '    break;',
            '}',
            ''
        ]

        return encode_lines, decode_lines

    def format_enumerated_inner(self, type_):
        type_name = self.format_type_name(0, max(type_.root_index_to_data))
        unique_value = self.add_unique_variable(
            '{} {{}};'.format(type_name),
            'value')
        location = self.location_inner()

        value_mapping_required = \
            any([type_.root_data_to_index[data] != type_.root_data_to_value[data]
                 for data in type_.root_data_to_index.keys()])
        if value_mapping_required:
            encode_lines = ['switch (src_p->{}) {{'.format(location)]
<<<<<<< HEAD

=======
>>>>>>> bba3b5b8
            for data, _ in self.get_enumerated_values(type_):
                encode_lines.append('case {}_{}_e:'.format(self.location, data))
                encode_lines.append('    {} = {};'.format(unique_value,
                                                          type_.root_data_to_index[data]))
                encode_lines.append('    break;')
            encode_lines += [
                'default:',
                '    encoder_abort(encoder_p, EBADENUM);',
                '    return;',
                '}']
        else:
            encode_lines = ['{} = src_p->{};'.format(unique_value, location)]

        encode_lines.append('encoder_append_non_negative_binary_integer(encoder_p, '
                            '{}, {});'.format(unique_value, type_.root_number_of_bits))

        decode_lines = [
            '{} = decoder_read_non_negative_binary_integer('
            'decoder_p, {});'.format(unique_value,
                                     type_.root_number_of_bits)
        ]

        if bin(len(self.get_enumerated_values(type_))).count('1') != 1 \
                and not value_mapping_required:
            decode_lines += [
                '',
                'if ({} > {}) {{'.format(unique_value,
                                         len(self.get_enumerated_values(type_)) - 1),
                '    decoder_abort(decoder_p, EBADENUM);',
                '',
                '    return;',
                '}',
                ''
            ]

        if value_mapping_required:
            decode_lines.append('switch ({}) {{'.format(unique_value))
<<<<<<< HEAD

=======
>>>>>>> bba3b5b8
            for data, _ in self.get_enumerated_values(type_):
                decode_lines.append('case {}:'.format(type_.root_data_to_index[data]))
                decode_lines.append('    dst_p->{} = {}_{}_e;'.format(location,
                                                                      self.location,
                                                                      data))
                decode_lines.append('    break;')
            decode_lines += [
                'default:',
                '    decoder_abort(decoder_p, EBADENUM);',
                '    return;',
                '}']
        else:
            decode_lines += [
                'dst_p->{} = (enum {}_e){};'.format(location,
                                                    self.location,
                                                    unique_value)
            ]

        return encode_lines, decode_lines

    def format_null_inner(self):
        return (
            [
                '(void)encoder_p;',
                '(void)src_p;'
            ],
            [
                '(void)decoder_p;',
                '(void)dst_p;'
            ]
        )

    def format_sequence_of_inner(self, type_, checker):
        type_name = self.format_type_name(0, checker.maximum)
        unique_i = self.add_unique_variable('{} {{}};'.format(type_name),
                                            'i')

        with self.c_members_backtrace_push('elements[{}]'.format(unique_i)):
            encode_lines, decode_lines = self.format_type_inner(
                type_.element_type,
                checker.element_type)

        if checker.minimum == checker.maximum:
            first_encode_lines = first_decode_lines = [
                '',
                'for ({0} = 0; {0} < {1}; {0}++) {{'.format(
                    unique_i,
                    checker.maximum)
            ]
        else:
            location = self.location_inner('', '.')
            first_encode_lines = [
                'encoder_append_non_negative_binary_integer(',
                '    encoder_p,',
                '    src_p->{}length - {}u,'.format(location, checker.minimum),
                '    {});'.format(type_.number_of_bits),
                '',
                'for ({0} = 0; {0} < src_p->{1}length; {0}++) {{'.format(
                    unique_i,
                    location)
            ]
            first_decode_lines = [
                'dst_p->{}length = decoder_read_non_negative_binary_integer('.format(
                    location),
                '    decoder_p,',
                '    {});'.format(type_.number_of_bits),
                'dst_p->{}length += {};'.format(location, checker.minimum),
                ''
            ]

            if not does_bits_match_range(type_.number_of_bits,
                                         checker.minimum,
                                         checker.maximum):
                first_decode_lines += [
                    'if (dst_p->{}length > {}) {{'.format(location, checker.maximum),
                    '    decoder_abort(decoder_p, EBADLENGTH);',
                    '',
                    '    return;',
                    '}',
                    ''
                ]

            first_decode_lines += [
                'for ({0} = 0; {0} < dst_p->{1}length; {0}++) {{'.format(
                    unique_i,
                    location)
            ]

        encode_lines = first_encode_lines + indent_lines(encode_lines) + ['}', '']
        decode_lines = first_decode_lines + indent_lines(decode_lines) + ['}', '']

        return encode_lines, decode_lines

    def format_type_inner(self, type_, checker):
        if isinstance(type_, uper.Integer):
            return self.format_integer_inner(type_, checker)
        elif isinstance(type_, uper.Real):
            return self.format_real_inner()
        elif isinstance(type_, uper.Null):
            return [], []
        elif isinstance(type_, uper.Boolean):
            return self.format_boolean_inner()
        elif is_user_type(type_):
            return self.format_user_type_inner(type_.type_name,
                                               type_.module_name)
        elif isinstance(type_, uper.OctetString):
            return self.format_octet_string_inner(type_, checker)
        elif isinstance(type_, uper.Sequence):
            return self.format_sequence_inner(type_, checker)
        elif isinstance(type_, uper.Choice):
            return self.format_choice_inner(type_, checker)
        elif isinstance(type_, uper.SequenceOf):
            return self.format_sequence_of_inner(type_, checker)
        elif isinstance(type_, uper.Enumerated):
            return self.format_enumerated_inner(type_)
        else:
            raise self.error(type_)

    def generate_helpers(self, definitions):
        helpers = []

        functions = [
            (
                'decoder_read_non_negative_binary_integer(',
                DECODER_READ_NON_NEGATIVE_BINARY_INTEGER
            ),
            ('decoder_read_bool(', DECODER_READ_BOOL),
            ('decoder_read_int64(', DECODER_READ_INT64),
            ('decoder_read_int32(', DECODER_READ_INT32),
            ('decoder_read_int16(', DECODER_READ_INT16),
            ('decoder_read_int8(', DECODER_READ_INT8),
            ('decoder_read_uint64(', DECODER_READ_UINT64),
            ('decoder_read_uint32(', DECODER_READ_UINT32),
            ('decoder_read_uint16(', DECODER_READ_UINT16),
            ('decoder_read_uint8(', DECODER_READ_UINT8),
            ('decoder_read_bytes(', DECODER_READ_BYTES),
            ('decoder_read_bit(', DECODER_READ_BIT),
            ('decoder_free(', DECODER_FREE),
            ('decoder_abort(', DECODER_ABORT),
            ('decoder_get_result(', DECODER_GET_RESULT),
            ('decoder_init(', DECODER_INIT),
            (
                'encoder_append_non_negative_binary_integer(',
                ENCODER_APPEND_NON_NEGATIVE_BINARY_INTEGER
            ),
            ('encoder_append_bool(', ENCODER_APPEND_BOOL),
            ('encoder_append_int64(', ENCODER_APPEND_INT64),
            ('encoder_append_int32(', ENCODER_APPEND_INT32),
            ('encoder_append_int16(', ENCODER_APPEND_INT16),
            ('encoder_append_int8(', ENCODER_APPEND_INT8),
            ('encoder_append_uint64(', ENCODER_APPEND_UINT64),
            ('encoder_append_uint32(', ENCODER_APPEND_UINT32),
            ('encoder_append_uint16(', ENCODER_APPEND_UINT16),
            ('encoder_append_uint8(', ENCODER_APPEND_UINT8),
            ('encoder_append_bytes(', ENCODER_APPEND_BYTES),
            ('encoder_append_bit(', ENCODER_APPEND_BIT),
            ('encoder_alloc(', ENCODER_ALLOC),
            ('encoder_abort(', ENCODER_ABORT),
            ('encoder_get_result(', ENCODER_GET_RESULT),
            ('encoder_init(', ENCODER_INIT)
        ]

        for pattern, definition in functions:
            is_in_helpers = any([pattern in helper for helper in helpers])

            if pattern in definitions or is_in_helpers:
                helpers.insert(0, definition)

        return [ENCODER_AND_DECODER_STRUCTS] + helpers + ['']


def generate(compiled, namespace):
    return _Generator(namespace).generate(compiled)<|MERGE_RESOLUTION|>--- conflicted
+++ resolved
@@ -783,10 +783,6 @@
                  for data in type_.root_data_to_index.keys()])
         if value_mapping_required:
             encode_lines = ['switch (src_p->{}) {{'.format(location)]
-<<<<<<< HEAD
-
-=======
->>>>>>> bba3b5b8
             for data, _ in self.get_enumerated_values(type_):
                 encode_lines.append('case {}_{}_e:'.format(self.location, data))
                 encode_lines.append('    {} = {};'.format(unique_value,
@@ -824,10 +820,6 @@
 
         if value_mapping_required:
             decode_lines.append('switch ({}) {{'.format(unique_value))
-<<<<<<< HEAD
-
-=======
->>>>>>> bba3b5b8
             for data, _ in self.get_enumerated_values(type_):
                 decode_lines.append('case {}:'.format(type_.root_data_to_index[data]))
                 decode_lines.append('    dst_p->{} = {}_{}_e;'.format(location,

--- conflicted
+++ resolved
@@ -657,7 +657,6 @@
         return 5
 
 
-<<<<<<< HEAD
 def get_enumerated_value_length(value):
     if value in range(-128, 128):
         return 1
@@ -669,8 +668,6 @@
         return 4
 
 
-=======
->>>>>>> e0f768ce
 def add_encoded_lengths(lengths):
     length = 0
 
@@ -1116,15 +1113,8 @@
             encode_lines += [
                 '',
                 'if (src_p->{}is_{}_addition_present) {{'
-<<<<<<< HEAD
-                .format(self.location_inner('', '.'), addition.name),
-                '    encoder_append_length_determinant(encoder_p, {});'
-                .format(encoded_lengths_as_string(encoded_lengths))
-            ] + indent_lines(addition_encode_lines) + [
-=======
                 .format(self.location_inner('', '.'), addition.name)
             ] + indent_lines(wrapped_encoder_lines + addition_encode_lines) + [
->>>>>>> e0f768ce
                 '}'
             ]
 
@@ -1187,10 +1177,7 @@
                 additions_lengths = self.get_encoded_type_lengths(addition,
                                                                   member_checker)
                 addition_length = add_encoded_lengths(additions_lengths)
-<<<<<<< HEAD
-=======
-
->>>>>>> e0f768ce
+
                 if addition_length is not None:
                     lengths.append(get_length_determinant_length(addition_length))
                 else:
@@ -1396,14 +1383,10 @@
                                     member_checker)
 
                     choice_type_lengths.append(len(member.tag))
-<<<<<<< HEAD
-                    choice_type_length = encoded_lengths_as_string(choice_type_lengths)
-=======
                     length_line = 'length = {};'.format(
                         encoded_lengths_as_string(choice_type_lengths))
                     wrapped_length_lines = textwrap.wrap(length_line, 100,
                                                          subsequent_indent=' ' * 4)
->>>>>>> e0f768ce
 
                     choice_length_lines += [
                         'case {}_choice_{}_e:'.format(self.location, member.name)

"""Basic Octet Encoding Rules (OER) C source code codec generator.

"""
from operator import itemgetter

import bitstruct
import textwrap

from .utils import ENCODER_AND_DECODER_STRUCTS
from .utils import ENCODER_ABORT
from .utils import DECODER_ABORT
from .utils import Generator
from .utils import camel_to_snake_case
from .utils import is_user_type
from .utils import indent_lines
from .utils import dedent_lines
from .utils import canonical
from .utils import format_default
from ...codecs import oer

ENUMERATED_VALUE_LENGTH = '''
static uint8_t enumerated_value_length(int32_t value)
{
    uint8_t length;

    if ((value >=0) && (value < 128)) {
        length = 0;
    } else if ((value >= -128) && (value < 128)) {
        length = 1;
    } else if ((value >= -32768) && (value < 32768)) {
        length = 2;
    } else if ((value >= -16777216) && (value < 16777216)) {
        length = 3;
    } else {
        length = 4;
    }

    return length;
}\
'''

LENGTH_DETERMINANT_LENGTH = '''
static uint32_t length_determinant_length(uint32_t value)
{
    uint32_t length;

    if (value < 128u) {
        length = 1;
    } else if (value < 256u) {
        length = 2;
    } else if (value < 65536u) {
        length = 3;
    } else if (value < 16777216u) {
        length = 4;
    } else {
        length = 5;
    }

    return (length);
}\
'''

MINIMUM_UINT_LENGTH = '''
static uint8_t minimum_uint_length(uint32_t value)
{
    uint8_t length;

    if (value < 256u) {
        length = 1;
    } else if (value < 65536u) {
        length = 2;
    } else if (value < 16777216u) {
        length = 3;
    } else {
        length = 4;
    }

    return (length);
}\
'''

ENCODER_INIT = '''\
static void encoder_init(struct encoder_t *self_p,
                         uint8_t *buf_p,
                         size_t size)
{
    self_p->buf_p = buf_p;
    self_p->size = (ssize_t)size;
    self_p->pos = 0;
}\
'''

ENCODER_GET_RESULT = '''
static ssize_t encoder_get_result(const struct encoder_t *self_p)
{
    return (self_p->pos);
}\
'''

ENCODER_ALLOC = '''
static ssize_t encoder_alloc(struct encoder_t *self_p,
                             size_t size)
{
    ssize_t pos;

    if ((self_p->pos + (ssize_t)size) <= self_p->size) {
        pos = self_p->pos;
        self_p->pos += (ssize_t)size;
    } else {
        pos = -ENOMEM;
        encoder_abort(self_p, ENOMEM);
    }

    return (pos);
}\
'''

ENCODER_APPEND_BYTES = '''
static void encoder_append_bytes(struct encoder_t *self_p,
                                 const uint8_t *buf_p,
                                 size_t size)
{
    ssize_t pos;

    pos = encoder_alloc(self_p, size);

    if (pos < 0) {
        return;
    }

    (void)memcpy(&self_p->buf_p[pos], buf_p, size);
}\
'''

ENCODER_APPEND_UINT8 = '''
static void encoder_append_uint8(struct encoder_t *self_p,
                                 uint8_t value)
{
    encoder_append_bytes(self_p, &value, sizeof(value));
}\
'''

ENCODER_APPEND_UINT16 = '''
static void encoder_append_uint16(struct encoder_t *self_p,
                                  uint16_t value)
{
    uint8_t buf[2];

    buf[0] = (uint8_t)(value >> 8);
    buf[1] = (uint8_t)value;

    encoder_append_bytes(self_p, &buf[0], sizeof(buf));
}\
'''

ENCODER_APPEND_UINT32 = '''
static void encoder_append_uint32(struct encoder_t *self_p,
                                  uint32_t value)
{
    uint8_t buf[4];

    buf[0] = (uint8_t)(value >> 24);
    buf[1] = (uint8_t)(value >> 16);
    buf[2] = (uint8_t)(value >> 8);
    buf[3] = (uint8_t)value;

    encoder_append_bytes(self_p, &buf[0], sizeof(buf));
}\
'''

ENCODER_APPEND_UINT64 = '''
static void encoder_append_uint64(struct encoder_t *self_p,
                                  uint64_t value)
{
    uint8_t buf[8];

    buf[0] = (uint8_t)(value >> 56);
    buf[1] = (uint8_t)(value >> 48);
    buf[2] = (uint8_t)(value >> 40);
    buf[3] = (uint8_t)(value >> 32);
    buf[4] = (uint8_t)(value >> 24);
    buf[5] = (uint8_t)(value >> 16);
    buf[6] = (uint8_t)(value >> 8);
    buf[7] = (uint8_t)value;

    encoder_append_bytes(self_p, &buf[0], sizeof(buf));
}\
'''

ENCODER_APPEND_INT8 = '''
static void encoder_append_int8(struct encoder_t *self_p,
                                int8_t value)
{
    encoder_append_uint8(self_p, (uint8_t)value);
}\
'''

ENCODER_APPEND_INT16 = '''
static void encoder_append_int16(struct encoder_t *self_p,
                                 int16_t value)
{
    encoder_append_uint16(self_p, (uint16_t)value);
}\
'''

ENCODER_APPEND_INT32 = '''
static void encoder_append_int32(struct encoder_t *self_p,
                                 int32_t value)
{
    encoder_append_uint32(self_p, (uint32_t)value);
}\
'''

ENCODER_APPEND_INT64 = '''
static void encoder_append_int64(struct encoder_t *self_p,
                                 int64_t value)
{
    encoder_append_uint64(self_p, (uint64_t)value);
}\
'''

ENCODER_APPEND_UINT = '''
static void encoder_append_uint(struct encoder_t *self_p,
                                uint32_t value,
                                uint8_t number_of_bytes)
{
    switch (number_of_bytes) {

    case 1:
        encoder_append_uint8(self_p, (uint8_t)value);
        break;

    case 2:
        encoder_append_uint16(self_p, (uint16_t)value);
        break;

    case 3:
        encoder_append_uint8(self_p, (uint8_t)(value >> 16));
        encoder_append_uint16(self_p, (uint16_t)value);
        break;

    default:
        encoder_append_uint32(self_p, value);
        break;
    }
}\
'''

ENCODER_APPEND_INT = '''
static void encoder_append_int(struct encoder_t *self_p,
                               int32_t value,
                               uint8_t number_of_bytes)
{
    switch (number_of_bytes) {

    case 1:
        encoder_append_int8(self_p, (int8_t)value);
        break;

    case 2:
        encoder_append_int16(self_p, (int16_t)value);
        break;

    case 3:
        encoder_append_int8(self_p, (int8_t)(value >> 16));
        encoder_append_int16(self_p, (int16_t)value);
        break;

    default:
        encoder_append_int32(self_p, value);
        break;
    }
}\
'''

ENCODER_APPEND_FLOAT = '''
static void encoder_append_float(struct encoder_t *self_p,
                                 float value)
{
    uint32_t i32;

    (void)memcpy(&i32, &value, sizeof(i32));

    encoder_append_uint32(self_p, i32);
}\
'''

ENCODER_APPEND_DOUBLE = '''
static void encoder_append_double(struct encoder_t *self_p,
                                  double value)
{
    uint64_t i64;

    (void)memcpy(&i64, &value, sizeof(i64));

    encoder_append_uint64(self_p, i64);
}\
'''

ENCODER_APPEND_BOOL = '''
static void encoder_append_bool(struct encoder_t *self_p, bool value)
{
    encoder_append_uint8(self_p, value ? 255u : 0u);
}\
'''

ENCODER_APPEND_LENGTH_DETERMINANT = '''
static void encoder_append_length_determinant(struct encoder_t *self_p,
                                              uint32_t length)
{
    if (length < 128u) {
        encoder_append_int8(self_p, (int8_t)length);
    } else if (length < 256u) {
        encoder_append_uint8(self_p, 0x81u);
        encoder_append_uint8(self_p, (uint8_t)length);
    } else if (length < 65536u) {
        encoder_append_uint8(self_p, 0x82u);
        encoder_append_uint16(self_p, (uint16_t)length);
    } else if (length < 16777216u) {
        encoder_append_uint32(self_p, length | (0x83u << 24u));
    } else {
        encoder_append_uint8(self_p, 0x84u);
        encoder_append_uint32(self_p, length);
    }
}\
'''

DECODER_INIT = '''
static void decoder_init(struct decoder_t *self_p,
                         const uint8_t *buf_p,
                         size_t size)
{
    self_p->buf_p = buf_p;
    self_p->size = (ssize_t)size;
    self_p->pos = 0;
}\
'''

DECODER_GET_RESULT = '''
static ssize_t decoder_get_result(const struct decoder_t *self_p)
{
    return (self_p->pos);
}\
'''

DECODER_FREE = '''
static ssize_t decoder_free(struct decoder_t *self_p,
                            size_t size)
{
    ssize_t pos;

    if ((self_p->pos + (ssize_t)size) <= self_p->size) {
        pos = self_p->pos;
        self_p->pos += (ssize_t)size;
    } else {
        pos = -EOUTOFDATA;
        decoder_abort(self_p, EOUTOFDATA);
    }

    return (pos);
}\
'''

DECODER_READ_BYTES = '''
static void decoder_read_bytes(struct decoder_t *self_p,
                               uint8_t *buf_p,
                               size_t size)
{
    ssize_t pos;

    pos = decoder_free(self_p, size);

    if (pos >= 0) {
        (void)memcpy(buf_p, &self_p->buf_p[pos], size);
    } else {
        (void)memset(buf_p, 0, size);
    }
}\
'''

DECODER_READ_UINT8 = '''
static uint8_t decoder_read_uint8(struct decoder_t *self_p)
{
    uint8_t value;

    decoder_read_bytes(self_p, &value, sizeof(value));

    return (value);
}\
'''

DECODER_READ_UINT16 = '''
static uint16_t decoder_read_uint16(struct decoder_t *self_p)
{
    uint8_t buf[2];

    decoder_read_bytes(self_p, &buf[0], sizeof(buf));

    return (uint16_t)(((uint16_t)buf[0] << 8) | (uint16_t)buf[1]);
}\
'''

DECODER_READ_UINT32 = '''
static uint32_t decoder_read_uint32(struct decoder_t *self_p)
{
    uint8_t buf[4];

    decoder_read_bytes(self_p, &buf[0], sizeof(buf));

    return (((uint32_t)buf[0] << 24)
            | ((uint32_t)buf[1] << 16)
            | ((uint32_t)buf[2] << 8)
            | (uint32_t)buf[3]);
}\
'''

DECODER_READ_UINT64 = '''
static uint64_t decoder_read_uint64(struct decoder_t *self_p)
{
    uint8_t buf[8];

    decoder_read_bytes(self_p, &buf[0], sizeof(buf));

    return (((uint64_t)buf[0] << 56)
            | ((uint64_t)buf[1] << 48)
            | ((uint64_t)buf[2] << 40)
            | ((uint64_t)buf[3] << 32)
            | ((uint64_t)buf[4] << 24)
            | ((uint64_t)buf[5] << 16)
            | ((uint64_t)buf[6] << 8)
            | (uint64_t)buf[7]);
}\
'''

DECODER_READ_INT8 = '''
static int8_t decoder_read_int8(struct decoder_t *self_p)
{
    return ((int8_t)decoder_read_uint8(self_p));
}\
'''

DECODER_READ_INT16 = '''
static int16_t decoder_read_int16(struct decoder_t *self_p)
{
    return ((int16_t)decoder_read_uint16(self_p));
}\
'''

DECODER_READ_INT32 = '''
static int32_t decoder_read_int32(struct decoder_t *self_p)
{
    return ((int32_t)decoder_read_uint32(self_p));
}\
'''

DECODER_READ_INT64 = '''
static int64_t decoder_read_int64(struct decoder_t *self_p)
{
    return ((int64_t)decoder_read_uint64(self_p));
}\
'''

DECODER_READ_UINT = '''
static uint32_t decoder_read_uint(struct decoder_t *self_p,
                                  uint8_t number_of_bytes)
{
    uint32_t value;

    switch (number_of_bytes) {

    case 1:
        value = decoder_read_uint8(self_p);
        break;

    case 2:
        value = decoder_read_uint16(self_p);
        break;

    case 3:
        value = (((uint32_t)decoder_read_uint8(self_p) << 16)
                 | decoder_read_uint16(self_p));
        break;

    case 4:
        value = decoder_read_uint32(self_p);
        break;

    default:
        value = 0xffffffffu;
        break;
    }

    return (value);
}\
'''

DECODER_READ_INT = '''
static int32_t decoder_read_int(struct decoder_t *self_p,
                                uint8_t number_of_bytes)
{
    int32_t value;

    switch (number_of_bytes) {

    case 1:
        value = decoder_read_int8(self_p);
        break;

    case 2:
        value = decoder_read_int16(self_p);
        break;

    case 3:
        value = ((decoder_read_int(self_p, 1) << 16)
                 | decoder_read_int16(self_p));
        break;

    case 4:
        value = decoder_read_int32(self_p);
        break;

    default:
        value = 2147483647;
        break;
    }

    return (value);
}\
'''

DECODER_READ_FLOAT = '''
static float decoder_read_float(struct decoder_t *self_p)
{
    float value;
    uint32_t i32;

    i32 = decoder_read_uint32(self_p);

    (void)memcpy(&value, &i32, sizeof(value));

    return (value);
}\
'''

DECODER_READ_DOUBLE = '''
static double decoder_read_double(struct decoder_t *self_p)
{
    double value;
    uint64_t i64;

    i64 = decoder_read_uint64(self_p);

    (void)memcpy(&value, &i64, sizeof(value));

    return (value);
}\
'''

DECODER_READ_BOOL = '''
static bool decoder_read_bool(struct decoder_t *self_p)
{
    return (decoder_read_uint8(self_p) != 0u);
}\
'''

DECODER_READ_LENGTH_DETERMINANT = '''
static uint32_t decoder_read_length_determinant(struct decoder_t *self_p)
{
    uint32_t length;

    length = decoder_read_uint8(self_p);

    if ((length & 0x80u) != 0u) {
        switch (length & 0x7fu) {

        case 1:
            length = decoder_read_uint8(self_p);
            break;

        case 2:
            length = decoder_read_uint16(self_p);
            break;

        case 3:
            length = (((uint32_t)decoder_read_uint8(self_p) << 16)
                      | decoder_read_uint16(self_p));
            break;

        case 4:
            length = decoder_read_uint32(self_p);
            break;

        default:
            length = 0xffffffffu;
            break;
        }
    }

    return (length);
}\
'''

DECODER_READ_TAG = '''
static uint32_t decoder_read_tag(struct decoder_t *self_p)
{
    uint32_t tag;

    tag = decoder_read_uint8(self_p);

    if ((tag & 0x3fu) == 0x3fu) {
        do {
            tag <<= 8;
            tag |= (uint32_t)decoder_read_uint8(self_p);
        } while ((tag & 0x80u) == 0x80u);
    }

    return (tag);
}\
'''


def get_encoded_real_lengths(type_):
    return [4] if type_.fmt == '>f' else [8]


def get_sequence_optionals(type_):
    return [
        member
        for member in type_.root_members
        if member.optional or member.default is not None
    ]


def get_sequence_extension_bit(type_):
    return 1 if type_.additions is not None else 0


def get_sequence_present_mask_length(optionals, extension_bit):
    return (len(optionals) + extension_bit + 7) // 8


def get_length_determinant_length(length):
    if length < 128:
        return 1
    elif length < 256:
        return 2
    elif length < 65536:
        return 3
    elif length < 1677726:
        return 4
    else:
        return 5


<<<<<<< HEAD
def get_enumerated_value_length(value):
    if value in range(-128, 128):
        return 1
    elif value in range(-32768, 32768):
        return 2
    elif value in range(-16777216, 16777216):
        return 3
    else:
        return 4


def sum_encoded_lengths(lengths):
=======
def add_encoded_lengths(lengths):
    length = 0

    for length_part in lengths:

        if isinstance(length_part, int):
            length += length_part
        else:
            length = None
            break

    return length


def encoded_lengths_as_string(lengths):
>>>>>>> 6d646b61
    length = 0
    length_strings = []

    for length_part in lengths:

        if isinstance(length_part, int):
            length += length_part
        else:
            length_strings.append(length_part)

    if length > 0 or len(length_strings) == 0:
        length_strings.append(str(length) + 'u')

    return ' + '.join(length_strings)


def get_sequence_additions_mask_length(additions):
    return (len(additions) + 7) // 8


def format_null_inner():
    return (
        [
            '(void)encoder_p;',
            '(void)src_p;'
        ],
        [
            '(void)decoder_p;',
            '(void)dst_p;'
        ]
    )


class _Generator(Generator):

    def __init__(self, namespace):
        super(_Generator, self).__init__(namespace)
        self.additional_helpers = {}

    def format_real(self, type_):
        if type_.fmt is None:
            raise self.error('REAL not IEEE 754 binary32 or binary64.')

        if type_.fmt == '>f':
            return ['float']
        else:
            return ['double']

    def get_enumerated_values(self, type_):
        return sorted([(canonical(data), value)
                       for data, value in type_.data_to_value.items()],
                      key=itemgetter(1))

    def get_choice_members(self, type_):
        return type_.root_members

    def format_type(self, type_, checker):
        if isinstance(type_, oer.Integer):
            return self.format_integer(checker)
        elif isinstance(type_, oer.Boolean):
            return self.format_boolean()
        elif isinstance(type_, oer.Real):
            return self.format_real(type_)
        elif isinstance(type_, oer.Null):
            return []
        elif is_user_type(type_):
            return self.format_user_type(type_.type_name,
                                         type_.module_name)
        elif isinstance(type_, oer.OctetString):
            return self.format_octet_string(checker)
        elif isinstance(type_, oer.Sequence):
            return self.format_sequence(type_, checker)
        elif isinstance(type_, oer.Choice):
            return self.format_choice(type_, checker)
        elif isinstance(type_, oer.SequenceOf):
            return self.format_sequence_of(type_, checker)
        elif isinstance(type_, oer.Enumerated):
            return self.format_enumerated(type_)
        else:
            raise self.error(
                "Unsupported type '{}'.".format(type_.type_name))

    def get_encoded_type_lengths(self, type_, checker):
        if isinstance(type_, oer.Integer):
            return self.get_encoded_integer_lengths(checker)
        elif isinstance(type_, oer.Boolean):
            return [1]
        elif isinstance(type_, oer.Real):
            return get_encoded_real_lengths(type_)
        elif isinstance(type_, oer.Null):
            return [0]
        elif isinstance(type_, oer.OctetString):
            return self.get_encoded_octet_string_lengths(type_, checker)
        elif isinstance(type_, oer.Sequence):
            return self.get_encoded_sequence_lengths(type_, checker)
        elif isinstance(type_, oer.Choice):
            return self.get_encoded_choice_lengths(type_, checker)
        elif isinstance(type_, oer.SequenceOf):
            return self.get_encoded_sequence_of_lengths(type_, checker)
        elif isinstance(type_, oer.Enumerated):
            return self.get_encoded_enumerated_length(type_)
        else:
            raise self.error(
                "Unsupported type '{}'.".format(type_.type_name))

    def generate_type_declaration_process(self, type_, checker):
        if isinstance(type_, oer.Integer):
            lines = self.format_integer(checker)
            lines[0] += ' value;'
        elif isinstance(type_, oer.Boolean):
            lines = self.format_boolean()
            lines[0] += ' value;'
        elif isinstance(type_, oer.Real):
            lines = self.format_real(type_)
            lines[0] += ' value;'
        elif isinstance(type_, oer.Enumerated):
            lines = self.format_enumerated(type_)
            lines[0] += ' value;'
        elif isinstance(type_, oer.Sequence):
            lines = self.format_sequence(type_, checker)[1:-1]
            lines = dedent_lines(lines)
        elif isinstance(type_, oer.SequenceOf):
            lines = self.format_sequence_of(type_, checker)[1:-1]
            lines = dedent_lines(lines)
        elif isinstance(type_, oer.Choice):
            lines = self.format_choice(type_, checker)
            lines = dedent_lines(lines[1:-1])
        elif isinstance(type_, oer.OctetString):
            lines = self.format_octet_string(checker)[1:-1]
            lines = dedent_lines(lines)
        elif isinstance(type_, oer.Null):
            lines = []
        else:
            raise self.error(
                "Unsupported type '{}'.".format(type_.type_name))

        return lines

    def format_integer_inner(self, checker):
        type_name = self.format_type_name(checker.minimum, checker.maximum)[:-2]

        return (
            [
                'encoder_append_{}(encoder_p, src_p->{});'.format(
                    type_name,
                    self.location_inner())
            ],
            [
                'dst_p->{} = decoder_read_{}(decoder_p);'.format(
                    self.location_inner(),
                    type_name)
            ]
        )

    def get_encoded_integer_lengths(self, checker):
        return [self.type_length(checker.minimum, checker.maximum) // 8]

    def format_boolean_inner(self):
        return (
            [
                'encoder_append_bool(encoder_p, src_p->{});'.format(
                    self.location_inner())
            ],
            [
                'dst_p->{} = decoder_read_bool(decoder_p);'.format(
                    self.location_inner())
            ]
        )

    def format_real_inner(self, type_):
        if type_.fmt == '>f':
            c_type = 'float'
        else:
            c_type = 'double'

        return (
            [
                'encoder_append_{}(encoder_p, src_p->{});'.format(
                    c_type,
                    self.location_inner())
            ],
            [
                'dst_p->{} = decoder_read_{}(decoder_p);'.format(
                    self.location_inner(),
                    c_type)
            ]
        )

    def format_sequence_inner(self, type_, checker):
        encode_lines = []
        decode_lines = []

        optionals = get_sequence_optionals(type_)
        extension_bit = get_sequence_extension_bit(type_)

        present_mask_length = get_sequence_present_mask_length(optionals,
                                                               extension_bit)
        default_condition_by_member_name = {}

        if present_mask_length > 0:
            fmt = 'uint8_t {{}}[{}];'.format(present_mask_length)
            unique_present_mask = self.add_unique_variable(fmt, 'present_mask')

            start_set_byte = 0
            if extension_bit == 1 and len(type_.additions) > 0:
                if_line = 'if({}) {{'.format(self.get_addition_present_condition(type_))
                encode_lines.extend(textwrap.wrap(if_line, 120,
                                                  subsequent_indent=' ' * len('if(')))
                encode_lines.append('    {}[0] = 0x80;'.format(unique_present_mask))
                encode_lines.append('}')
                encode_lines.append('else {')
                encode_lines.append('    {}[0] = 0x0;'.format(unique_present_mask))
                encode_lines.append('}')
                start_set_byte = 1

            for i in range(start_set_byte, present_mask_length):
                encode_lines.append('{}[{}] = 0;'.format(unique_present_mask, i))

            encode_lines.append('')

            decode_lines += [
                'decoder_read_bytes(decoder_p,',
                '                   &{}[0],'.format(unique_present_mask),
                '                   sizeof({}));'.format(unique_present_mask),
                ''
            ]

            for i, member in enumerate(optionals, start=extension_bit):
                byte, bit = divmod(i, 8)
                mask = '0x{:02x}'.format(1 << (7 - bit))
                present_mask = '{}[{}]'.format(unique_present_mask,
                                               byte)
                default_condition = '({0} & {1}u) == {1}u'.format(present_mask, mask)
                default_condition_by_member_name[member.name] = default_condition

                if member.optional:
                    encode_lines += [
                        'if (src_p->{}is_{}_present) {{'.format(
                            self.location_inner('', '.'),
                            member.name),
                        '    {} |= {}u;'.format(present_mask, mask),
                        '}',
                        ''
                    ]
                    decode_lines.append(
                        'dst_p->{0}is_{1}_present = (({2} & {3}u) == {3}u);'.format(
                            self.location_inner('', '.'),
                            member.name,
                            present_mask,
                            mask))
                else:
                    encode_lines += [
                        'if (src_p->{}{} != {}) {{'.format(self.location_inner('', '.'),
                                                           member.name,
                                                           format_default(
                                                               member.default)),
                        '    {} |= {}u;'.format(present_mask, mask),
                        '}',
                        ''
                    ]

            encode_lines += [
                'encoder_append_bytes(encoder_p,',
                '                     &{}[0],'.format(unique_present_mask),
                '                     sizeof({}));'.format(unique_present_mask),
                ''
            ]
            decode_lines.append('')

        for member in type_.root_members:
            (member_encode_lines,
             member_decode_lines) = self.format_sequence_inner_member(
                 member,
                 checker,
                 default_condition_by_member_name)

            encode_lines += member_encode_lines
            decode_lines += member_decode_lines

        if type_.additions is not None and len(type_.additions) > 0:
            additions_encode_lines, additions_decode_lines = (
                self.format_sequence_additions(type_, checker))

            addition_condition = 'if(({}[0] & 0x80u) == 0x80u) {{'.format(
                unique_present_mask)
            encode_lines += [
                '',
                addition_condition
            ] + indent_lines(additions_encode_lines) + [
                '}'
            ]

            decode_lines += [
                '',
                addition_condition
            ] + indent_lines(additions_decode_lines) + [
                '}',
                'else {'
            ] + [
                '    dst_p->{}is_{}_addition_present = false;'.format(
                    self.location_inner('', '.'), addition.name)
                for addition in type_.additions] + [
                '}'
            ]

        return encode_lines, decode_lines

    def format_sequence_additions(self, type_, checker):
        encode_lines = ['']
        decode_lines = ['']

        addition_mask_length = get_sequence_additions_mask_length(type_.additions)
        addition_mask_unused_bits = (addition_mask_length * 8) - len(type_.additions)

        encode_lines.append('encoder_append_length_determinant(encoder_p, {});'.format(
            addition_mask_length + 1))
        unique_addition_length = self.add_unique_decode_variable(
            'uint32_t {};', 'addition_length')
        decode_lines += [
            '{} = decoder_read_length_determinant(decoder_p);'.format(
                unique_addition_length),
            '',
            'if({} <= 1u) {{'.format(unique_addition_length),
            '    decoder_abort(decoder_p, EBADLENGTH);',
            '',
            '    return;',
            '}',
            '{} -= 1u;'.format(unique_addition_length)]

        encode_lines.append('encoder_append_uint8(encoder_p, {});'.format(
            addition_mask_unused_bits))
        unique_addition_unused_bits = self.add_unique_decode_variable(
            'uint8_t {};', 'addition_unused_bits')
        unique_addition_bits = self.add_unique_decode_variable(
            'uint32_t {};', 'addition_bits')
        decode_lines += [
            '{} = decoder_read_uint8(decoder_p);'.format(unique_addition_unused_bits),
            '',
            'if ({} > 7u) {{'.format(unique_addition_unused_bits),
            '    decoder_abort(decoder_p, EBADLENGTH);',
            '',
            '    return;',
            '}',
            '{} = (({} * 8u) - {});'.format(unique_addition_bits, unique_addition_length,
                                            unique_addition_unused_bits)]

        fmt = 'uint8_t {{}}[{}];'.format(addition_mask_length)
        unique_addition_mask = self.add_unique_variable(
            fmt, 'addition_mask')

        for i in range(addition_mask_length):
            encode_lines.append('{}[{}] = 0;'.format(unique_addition_mask, i))

        for i, addition in enumerate(type_.additions):
            byte, bit = divmod(i, 8)
            mask = '0x{:02x}'.format(1 << (7 - bit))
            addition_mask = '{}[{}]'.format(unique_addition_mask,
                                            byte)
            encode_lines += [
                '',
                'if (src_p->{}is_{}_addition_present) {{'.format(
                    self.location_inner('', '.'), addition.name),
                '    {} |= {}u;'.format(addition_mask, mask),
                '}'
            ]
        encode_lines += [
            'encoder_append_bytes(encoder_p,',
            '                     &{}[0],'.format(unique_addition_mask),
            '                     sizeof({}));'.format(unique_addition_mask)]

        unique_i = self.add_unique_decode_variable('uint32_t {};', 'i')
        unique_tmp_addition_mask = self.add_unique_decode_variable('uint8_t {};',
                                                                   'tmp_addition_mask')
        unique_unknown_addition_bits = self.add_unique_decode_variable(
            'uint32_t {};', 'unknown_addition_bits')
        unique_mask = self.add_unique_decode_variable('uint8_t {};', 'mask')

        decode_lines += [
            'decoder_read_bytes(decoder_p,',
            '                   {mask},'.format(mask=unique_addition_mask),
            '                   ({read} < {defined}u) ? {read} : {defined}u);'.format(
                read=unique_addition_length, defined=addition_mask_length),
            '',
            '{} = {}[{}];'.format(unique_tmp_addition_mask, unique_addition_mask,
                                  addition_mask_length - 1),
            '{} = 0x{:02x};'.format(unique_mask, 0x80 >> (len(type_.additions) % 8)),
            '{} = 0;'.format(unique_unknown_addition_bits),
            '',
            'for (i = {}; i < {}; i++) {{'.format(len(type_.additions),
                                                  unique_addition_bits),
            '',
            '    if ({} == 0u) {{'.format(unique_mask),
            '        decoder_read_bytes(decoder_p, &{}, 1);'.format(
                unique_tmp_addition_mask),
            '',
            '        if (decoder_get_result(decoder_p) < 0) {',
            '',
            '            return;',
            '        }',
            '        {} = 0x80;'.format(unique_mask),
            '    }',
            '',
            '    if( ({tmp_addition} & {mask}) == {mask}) {{'.format(
                tmp_addition=unique_tmp_addition_mask, mask=unique_mask),
            '        {} += 1u;'.format(unique_unknown_addition_bits),
            '    };',
            '    {} >>= 1;'.format(unique_mask),
            '}'
        ]

        for i, addition in enumerate(type_.additions):
            byte, bit = divmod(i, 8)
            mask = '0x{:02x}'.format(1 << (7 - bit))

            (addition_encode_lines,
             addition_decode_lines) = self.format_sequence_inner_member(
                addition,
                checker,
                None,
                skip_when_not_present=False)

            member_checker = self.get_member_checker(checker, addition.name)
            encoded_lengths = self.get_encoded_type_lengths(addition, member_checker)
            encode_lines += [
                '',
                'if (src_p->{}is_{}_addition_present) {{'
                .format(self.location_inner('', '.'), addition.name),
                '    encoder_append_length_determinant(encoder_p, {});'
                .format(encoded_lengths_as_string(encoded_lengths))
            ] + indent_lines(addition_encode_lines) + [
                '}'
            ]

            decode_lines += [
                'dst_p->{location}is_{name}_addition_present = '
                '(({addition_bits} > {current_bit}u) && '
                '(({addition_mask}[{index}] & {mask}u) == {mask}u));'.format(
                    location=self.location_inner('', '.'),
                    name=addition.name,
                    addition_bits=unique_addition_bits,
                    current_bit=i,
                    addition_mask=unique_addition_mask,
                    index=byte,
                    mask=mask),
                '',
                'if (dst_p->{location}is_{name}_addition_present) {{'.format(
                    location=self.location_inner('', '.'),
                    name=addition.name),
                '    (void)decoder_read_length_determinant(decoder_p);'
            ] + indent_lines(addition_decode_lines) + [
                '}',
                '']

        unique_tmp_length = self.add_unique_decode_variable('uint32_t {};', 'tmp_length')
        decode_lines += [
            'for ({i} = 0; {i} < {unique_unknown_addition_bits}; {i}++) {{'.format(
                i=unique_i,
                first_bit=len(type_.additions),
                unique_unknown_addition_bits=unique_unknown_addition_bits),
            '    {} = decoder_read_length_determinant(decoder_p);'.format(
                unique_tmp_length),
            '',
            '    if (decoder_free(decoder_p, {}) < 0) {{'.format(unique_tmp_length),
            '',
            '        return;',
            '    }',
            '}']

        return encode_lines, decode_lines

    def get_encoded_sequence_lengths(self, type_, checker):
        lengths = []
        optionals = get_sequence_optionals(type_)
        extension_bit = get_sequence_extension_bit(type_)

        lengths.append(get_sequence_present_mask_length(optionals,
                                                        extension_bit))
        for member in type_.root_members:
            lengths.extend(self.get_encoded_type_lengths(member, checker))

        if type_.additions is not None and len(type_.additions) > 0:
            additions_mask_length = (
                get_sequence_additions_mask_length(type_.additions))
            lengths.append(get_length_determinant_length(additions_mask_length))
            lengths.append(1)
            lengths.append(additions_mask_length)

            for addition in type_.additions:
                member_checker = self.get_member_checker(checker, addition.name)
                additions_lengths = self.get_encoded_type_lengths(addition,
                                                                  member_checker)
                addition_length = add_encoded_lengths(additions_lengths)
                if addition_length is not None:
                    lengths.append(get_length_determinant_length(addition_length))
                else:
                    lengths.append('length_determinant_length({})'.format(
                        encoded_lengths_as_string(lengths)))
                lengths.extend(additions_lengths)

        return lengths

    def format_octet_string_inner(self, checker):
        location = self.location_inner('', '.')

        if checker.minimum == checker.maximum:
            encode_lines = [
                'encoder_append_bytes(encoder_p,',
                '                     &src_p->{}buf[0],'.format(location),
                '                     {});'.format(checker.maximum)
            ]
            decode_lines = [
                'decoder_read_bytes(decoder_p,',
                '                   &dst_p->{}buf[0],'.format(location),
                '                   {});'.format(checker.maximum)
            ]
        elif checker.maximum < 128:
            encode_lines = [
                'encoder_append_uint8(encoder_p, src_p->{}length);'.format(
                    location),
                'encoder_append_bytes(encoder_p,',
                '                     &src_p->{}buf[0],'.format(location),
                '                     src_p->{}length);'.format(location)
            ]
            decode_lines = [
                'dst_p->{}length = decoder_read_uint8(decoder_p);'.format(
                    location),
                '',
                'if (dst_p->{}length > {}u) {{'.format(location, checker.maximum),
                '    decoder_abort(decoder_p, EBADLENGTH);',
                '',
                '    return;',
                '}',
                '',
                'decoder_read_bytes(decoder_p,',
                '                   &dst_p->{}buf[0],'.format(location),
                '                   dst_p->{}length);'.format(location)
            ]
        else:
            encode_lines = [
                'encoder_append_length_determinant(encoder_p, src_p->{}length);'.format(
                    location),
                'encoder_append_bytes(encoder_p,',
                '                     &src_p->{}buf[0],'.format(location),
                '                     src_p->{}length);'.format(location)
            ]
            decode_lines = [
                'dst_p->{}length = decoder_read_length_determinant(decoder_p);'.format(
                    location),
                '',
                'if (dst_p->{}length > {}u) {{'.format(location, checker.maximum),
                '    decoder_abort(decoder_p, EBADLENGTH);',
                '',
                '    return;',
                '}',
                '',
                'decoder_read_bytes(decoder_p,',
                '                   &dst_p->{}buf[0],'.format(location),
                '                   dst_p->{}length);'.format(location)
            ]

        return encode_lines, decode_lines

    def get_encoded_octet_string_lengths(self, type_, checker):
        with self.members_backtrace_push(type_.name):
            if checker.minimum == checker.maximum:

                return [checker.maximum]
            else:
                location = self.location_inner('', '.')
                src_length = 'src_p->{}length'.format(location)

                return ['length_determinant_length({})'.format(src_length),
                        src_length]

    def get_user_type_prefix(self, type_name, module_name):
        module_name_snake = camel_to_snake_case(module_name)
        type_name_snake = camel_to_snake_case(type_name)

        return '{}_{}_{}'.format(self.namespace,
                                 module_name_snake,
                                 type_name_snake)

    def format_user_type_inner(self, type_name, module_name):
        prefix = self.get_user_type_prefix(type_name, module_name)
        encode_lines = [
            '{}_encode_inner(encoder_p, &src_p->{});'.format(
                prefix,
                self.location_inner())
        ]
        decode_lines = [
            '{}_decode_inner(decoder_p, &dst_p->{});'.format(
                prefix,
                self.location_inner())
        ]

        return encode_lines, decode_lines

    def format_choice_inner(self, type_, checker):
        encode_lines = []
        decode_lines = []
        unique_tag = self.add_unique_decode_variable('uint32_t {};', 'tag')
        choice = '{}choice'.format(self.location_inner('', '.'))

        for member in type_.root_members:
            member_checker = self.get_member_checker(checker,
                                                     member.name)

            with self.asn1_members_backtrace_push(member.name):
                with self.c_members_backtrace_push('value'):
                    with self.c_members_backtrace_push(member.name):
                        choice_encode_lines, choice_decode_lines = self.format_type_inner(
                            member,
                            member_checker)

            tag_length = len(member.tag)

            if tag_length > 4:
                raise self.error(
                    'CHOICE tags of more than four bytes are not yet supported.')

            tag = bitstruct.unpack('u{}'.format(8 * tag_length),
                                   member.tag)[0]
            tag = '0x{{:0{}x}}'.format(2 * tag_length).format(tag)

            choice_encode_lines = [
                'encoder_append_uint(encoder_p, {}, {});'.format(
                    tag,
                    tag_length)
            ] + choice_encode_lines + [
                'break;'
            ]
            encode_lines += [
                'case {}_choice_{}_e:'.format(self.location, member.name)
            ] + indent_lines(choice_encode_lines) + [
                ''
            ]

            choice_decode_lines = [
                'dst_p->{} = {}_choice_{}_e;'.format(choice,
                                                     self.location,
                                                     member.name)
            ] + choice_decode_lines + [
                'break;'
            ]
            decode_lines += [
                'case {}:'.format(tag)
            ] + indent_lines(choice_decode_lines) + [
                ''
            ]

        encode_lines = [
            '',
            'switch (src_p->{}) {{'.format(choice),
            ''
        ] + encode_lines + [
            'default:',
            '    encoder_abort(encoder_p, EBADCHOICE);',
            '    break;',
            '}',
            ''
        ]

        decode_lines = [
            '{} = decoder_read_tag(decoder_p);'.format(unique_tag),
            '',
            'switch ({}) {{'.format(unique_tag),
            ''
        ] + decode_lines + [
            'default:',
            '    decoder_abort(decoder_p, EBADCHOICE);',
            '    break;',
            '}',
            ''
        ]

        return encode_lines, decode_lines

    def get_encoded_choice_lengths(self, type_, checker):
        function_name = 'get_choice_{}_length'.format(camel_to_snake_case(type_.name))

        if function_name not in self.additional_helpers:
            with self.members_backtrace_push(type_.name):
                choice = '{}choice'.format(self.location_inner('', '.'))
                choice_length_lines = []

                for member in type_.root_members:
                    member_checker = self.get_member_checker(checker,
                                                             member.name)

                    with self.asn1_members_backtrace_push(member.name):
                        with self.c_members_backtrace_push('value'):
                            with self.c_members_backtrace_push(member.name):
                                choice_type_lengths = self.get_encoded_type_lengths(
                                    member,
                                    member_checker)

                    choice_type_lengths.append(len(member.tag))
                    choice_type_length = encoded_lengths_as_string(choice_type_lengths)

                    choice_length_lines += [
                        'case {}_choice_{}_e:'.format(self.location, member.name),
                        '    length = {};'.format(choice_type_length),
                        '    break;',
                        '']

            length_lines = [
                'uint32_t length;',
                '',
                'switch (src_p->{}) {{'.format(choice),
                ''
            ] + choice_length_lines + [
                'default:',
                '    length = 0;'
                '    break;',
                '}',
                'return length;']

            length_lines = [
                'static uint32_t {}(const struct {}_t *src_p) {{'.format(
                    function_name, self.location)
            ] + indent_lines(length_lines) + [
                '}']
            self.additional_helpers[function_name] = length_lines

        return ['{}(src_p)'.format(function_name)]

    def format_enumerated_inner(self, type_):
        encode_lines = []
        decode_lines = []

        max_value = max(type_.value_to_data)
        min_value = min(type_.value_to_data)

        type_name = '{}_e'.format(self.location)
        type_length = max(get_enumerated_value_length(min_value),
                          get_enumerated_value_length(max_value))

        unique_enum_length = self.add_unique_variable('uint8_t {};',
                                                      'enum_length')
        encode_lines += [
            '{} = enumerated_value_length(src_p->{});'.format(
                unique_enum_length, self.location_inner()),
            '',
            'if ({} != 0) {{'.format(unique_enum_length),
            '    encoder_append_uint8(encoder_p, 0x80u | {});'.format(
                unique_enum_length),
            '    encoder_append_int(encoder_p, (int32_t)src_p->{}, {});'.format(
                self.location_inner(), unique_enum_length),
            '}',
            'else {',
            '    encoder_append_uint8(encoder_p, (uint8_t)src_p->{});'.format(
                self.location_inner()),
            '}']
        decode_lines += [
            '{} = decoder_read_uint8(decoder_p);'.format(unique_enum_length),
            '',
            'if (({} & 0x80u) == 0x80u) {{'.format(unique_enum_length),
            '    {} &= 0x7fu;'.format(unique_enum_length),
            '',
            '    if (({length} > {type_length}u) || ({length} == 0u)) {{'.format(
                type_length=type_length, length=unique_enum_length),
            '        decoder_abort(decoder_p, EBADLENGTH);',
            '',
            '        return;',
            '    }',
            '    dst_p->{} = (enum {})decoder_read_int(decoder_p, {});'.format(
                self.location_inner(), type_name, unique_enum_length),
            '}',
            'else {',
            '    dst_p->{} = (enum {}){};'.format(self.location_inner(), type_name,
                                                  unique_enum_length),
            '}']

        return encode_lines, decode_lines

    def get_encoded_enumerated_length(self, type_):
        with self.members_backtrace_push(type_.name):
            return ['enumerated_value_length((int32_t)src_p->{})'.format(
                self.location_inner()), 1]

    def format_sequence_of_inner(self, type_, checker):
        unique_number_of_length_bytes = self.add_unique_variable(
            'uint8_t {};',
            'number_of_length_bytes')
        unique_i = self.add_unique_variable(
            '{} {{}};'.format(self.format_type_name(0, checker.maximum)),
            'i')

        if checker.minimum == checker.maximum:
            unique_length = self.add_unique_decode_variable('uint8_t {};',
                                                            'length')

        with self.c_members_backtrace_push('elements[{}]'.format(unique_i)):
            encode_lines, decode_lines = self.format_type_inner(
                type_.element_type,
                checker.element_type)

        location = self.location_inner('', '.')

        if checker.minimum == checker.maximum:
            encode_lines = [
                '{} = minimum_uint_length({});'.format(
                    unique_number_of_length_bytes,
                    checker.maximum),
                'encoder_append_uint8(encoder_p, {});'.format(
                    unique_number_of_length_bytes),
                'encoder_append_uint(encoder_p,',
                '                    {},'.format(checker.maximum),
                '                    {});'.format(unique_number_of_length_bytes),
                '',
                'for ({ui} = 0; {ui} < {maximum}u; {ui}++) {{'.format(
                    ui=unique_i,
                    maximum=checker.maximum),
            ] + indent_lines(encode_lines)
            decode_lines = [
                '{} = decoder_read_uint8(decoder_p);'.format(
                    unique_number_of_length_bytes),
                '{} = decoder_read_uint8(decoder_p);'.format(unique_length),
                '',
                'if (({} != 1u) || ({} > {}u)) {{'.format(unique_number_of_length_bytes,
                                                          unique_length,
                                                          checker.maximum),
                '    decoder_abort(decoder_p, EBADLENGTH);',
                '',
                '    return;',
                '}',
                '',
                'for ({ui} = 0; {ui} < {maximum}u; {ui}++) {{'.format(
                    ui=unique_i,
                    maximum=checker.maximum),
            ] + indent_lines(decode_lines)
        else:
            if checker.maximum < 256:
                cast = '(uint8_t)'
            else:
                cast = ''
            encode_lines = [
                '{} = minimum_uint_length(src_p->{}length);'.format(
                    unique_number_of_length_bytes,
                    location),
                'encoder_append_uint8(encoder_p, {});'.format(
                    unique_number_of_length_bytes),
                'encoder_append_uint(encoder_p,',
                '                    src_p->{}length,'.format(location),
                '                    {});'.format(unique_number_of_length_bytes),
                '',
                'for ({ui} = 0; {ui} < src_p->{loc}length; {ui}++) {{'.format(
                    ui=unique_i,
                    loc=location),
            ] + indent_lines(encode_lines)
            decode_lines = [
                '{} = decoder_read_uint8(decoder_p);'.format(
                    unique_number_of_length_bytes),
                'dst_p->{}length = {}decoder_read_uint('.format(location, cast),
                '    decoder_p,',
                '    {});'.format(unique_number_of_length_bytes),
                '',
                'if (dst_p->{}length > {}u) {{'.format(location, checker.maximum),
                '    decoder_abort(decoder_p, EBADLENGTH);',
                '',
                '    return;',
                '}',
                '',
                'for ({ui} = 0; {ui} < dst_p->{loc}length; {ui}++) {{'.format(
                    loc=location,
                    ui=unique_i),
            ] + indent_lines(decode_lines)

        encode_lines += ['}', '']
        decode_lines += ['}', '']

        return encode_lines, decode_lines

    def get_encoded_sequence_of_lengths(self, type_, checker):
        inner_lengths = self.get_encoded_type_lengths(type_.element_type,
                                                      checker.element_type)
        inner_length = encoded_lengths_as_string(inner_lengths)

        with self.c_members_backtrace_push(type_.name):

            return [1,
                    'minimum_uint_length(src_p->{loc}length)'.format(
                        loc=self.location_inner('', '.')),
                    '(uint32_t)(src_p->{loc}length * ({inner_length}))'.format(
                        loc=self.location_inner('', '.'), inner_length=inner_length)]

    def format_type_inner(self, type_, checker):
        if isinstance(type_, oer.Integer):
            return self.format_integer_inner(checker)
        elif isinstance(type_, oer.Real):
            return self.format_real_inner(type_)
        elif isinstance(type_, oer.Null):
            return [], []
        elif isinstance(type_, oer.Boolean):
            return self.format_boolean_inner()
        elif is_user_type(type_):
            return self.format_user_type_inner(type_.type_name,
                                               type_.module_name)
        elif isinstance(type_, oer.OctetString):
            return self.format_octet_string_inner(checker)
        elif isinstance(type_, oer.Sequence):
            return self.format_sequence_inner(type_, checker)
        elif isinstance(type_, oer.Choice):
            return self.format_choice_inner(type_, checker)
        elif isinstance(type_, oer.SequenceOf):
            return self.format_sequence_of_inner(type_, checker)
        elif isinstance(type_, oer.Enumerated):
            return self.format_enumerated_inner(type_)
        else:
            raise self.error(str(type_))

    def generate_definition_inner_process(self, type_, checker):
        if isinstance(type_, oer.Integer):
            return self.format_integer_inner(checker)
        elif isinstance(type_, oer.Boolean):
            return self.format_boolean_inner()
        elif isinstance(type_, oer.Real):
            return self.format_real_inner(type_)
        elif isinstance(type_, oer.Sequence):
            return self.format_sequence_inner(type_, checker)
        elif isinstance(type_, oer.SequenceOf):
            return self.format_sequence_of_inner(type_, checker)
        elif isinstance(type_, oer.Choice):
            return self.format_choice_inner(type_, checker)
        elif isinstance(type_, oer.OctetString):
            return self.format_octet_string_inner(checker)
        elif isinstance(type_, oer.Enumerated):
            return self.format_enumerated_inner(type_)
        elif isinstance(type_, oer.Null):
            return format_null_inner()
        else:
            return [], []

    def generate_helpers(self, definitions):
        helpers = []

        functions = [
            ('decoder_read_tag(', DECODER_READ_TAG),
            ('decoder_read_length_determinant(', DECODER_READ_LENGTH_DETERMINANT),
            ('decoder_read_bool(', DECODER_READ_BOOL),
            ('decoder_read_double(', DECODER_READ_DOUBLE),
            ('decoder_read_float(', DECODER_READ_FLOAT),
            ('decoder_read_int(', DECODER_READ_INT),
            ('decoder_read_uint(', DECODER_READ_UINT),
            ('decoder_read_int64(', DECODER_READ_INT64),
            ('decoder_read_int32(', DECODER_READ_INT32),
            ('decoder_read_int16(', DECODER_READ_INT16),
            ('decoder_read_int8(', DECODER_READ_INT8),
            ('decoder_read_uint64(', DECODER_READ_UINT64),
            ('decoder_read_uint32(', DECODER_READ_UINT32),
            ('decoder_read_uint16(', DECODER_READ_UINT16),
            ('decoder_read_uint8(', DECODER_READ_UINT8),
            ('decoder_read_bytes(', DECODER_READ_BYTES),
            ('decoder_free(', DECODER_FREE),
            ('decoder_abort(', DECODER_ABORT),
            ('decoder_get_result(', DECODER_GET_RESULT),
            ('decoder_init(', DECODER_INIT),
            ('encoder_append_length_determinant(', ENCODER_APPEND_LENGTH_DETERMINANT),
            ('encoder_append_bool(', ENCODER_APPEND_BOOL),
            ('encoder_append_double(', ENCODER_APPEND_DOUBLE),
            ('encoder_append_float(', ENCODER_APPEND_FLOAT),
            ('encoder_append_int(', ENCODER_APPEND_INT),
            ('encoder_append_uint(', ENCODER_APPEND_UINT),
            ('encoder_append_int64(', ENCODER_APPEND_INT64),
            ('encoder_append_int32(', ENCODER_APPEND_INT32),
            ('encoder_append_int16(', ENCODER_APPEND_INT16),
            ('encoder_append_int8(', ENCODER_APPEND_INT8),
            ('encoder_append_uint64(', ENCODER_APPEND_UINT64),
            ('encoder_append_uint32(', ENCODER_APPEND_UINT32),
            ('encoder_append_uint16(', ENCODER_APPEND_UINT16),
            ('encoder_append_uint8(', ENCODER_APPEND_UINT8),
            ('encoder_append_bytes(', ENCODER_APPEND_BYTES),
            ('encoder_alloc(', ENCODER_ALLOC),
            ('encoder_abort(', ENCODER_ABORT),
            ('encoder_get_result(', ENCODER_GET_RESULT),
            ('encoder_init(', ENCODER_INIT),
            ('minimum_uint_length(', MINIMUM_UINT_LENGTH),
            ('length_determinant_length(', LENGTH_DETERMINANT_LENGTH),
            ('enumerated_value_length(', ENUMERATED_VALUE_LENGTH)
        ]

        for pattern, definition in functions:
            is_in_helpers = any([pattern in helper for helper in helpers])

            if pattern in definitions or is_in_helpers:
                helpers.insert(0, definition)

        for additional_helpers in self.additional_helpers.values():
            helpers.extend(additional_helpers + [''])

        return [ENCODER_AND_DECODER_STRUCTS] + helpers + ['']


def generate(compiled, namespace):
    return _Generator(namespace).generate(compiled)<|MERGE_RESOLUTION|>--- conflicted
+++ resolved
@@ -652,7 +652,6 @@
         return 5
 
 
-<<<<<<< HEAD
 def get_enumerated_value_length(value):
     if value in range(-128, 128):
         return 1
@@ -664,8 +663,6 @@
         return 4
 
 
-def sum_encoded_lengths(lengths):
-=======
 def add_encoded_lengths(lengths):
     length = 0
 
@@ -681,7 +678,6 @@
 
 
 def encoded_lengths_as_string(lengths):
->>>>>>> 6d646b61
     length = 0
     length_strings = []
 
